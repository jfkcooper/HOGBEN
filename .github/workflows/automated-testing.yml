--- conflicted
+++ resolved
@@ -35,11 +35,7 @@
           python-version: "3.10"
       # Install flake8 extensions (this step is not required. Default is "None").
       - name: Set up flake8
-<<<<<<< HEAD
-        run: pip install flake8-quotes flake8-bugbear
-=======
-        run: pip install flake8-quotes flake8-docstring-checker
->>>>>>> f080c383
+        run: pip install flake8-bugbear flake8-quotes flake8-docstring-checker
       - name: flake8 Lint
         run: |
          flake8 hogben