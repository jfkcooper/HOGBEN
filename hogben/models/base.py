"""Base classes for different sample types """

import os
from abc import ABC, abstractmethod
from typing import Optional

import matplotlib.pyplot as plt

import numpy as np

import refnx.dataset
import refnx.reflect
import refnx.analysis
from refnx.reflect import ReflectModel
from refnx.reflect.structure import Slab
from refnx._lib import flatten

from hogben.simulate import SimulateReflectivity
from hogben.utils import Fisher, Sampler, save_plot

plt.rcParams['figure.figsize'] = (9, 7)
plt.rcParams['figure.dpi'] = 600


class VariableAngle(ABC):
    """Abstract class representing whether the measurement angle of a sample
       can be varied."""

    @abstractmethod
    def angle_info(self):
        """Calculates the Fisher information matrix for a sample measured
        over a number of angles."""
        pass


class VariableContrast(ABC):
    """Abstract class representing whether the contrast of a sample
       dan be varied."""

    @abstractmethod
    def contrast_info(self):
        """Calculates the Fisher information matrix for a sample with contrasts
           measured over a number of angles."""
        pass


class VariableUnderlayer(ABC):
    """Abstract class representing whether the underlayer(s) of a sample
       can be varied."""

    @abstractmethod
    def underlayer_info(self):
        """Calculates the Fisher information matrix for a sample with
        underlayers, and contrasts measured over a number of angles."""
        pass


class BaseSample(VariableAngle):
    """Abstract class representing a "standard" neutron reflectometry sample
    defined by a series of contiguous layers."""

    def __init__(self):
        """Initialise the sample and define class attributes"""
        self._structures = []
        self._bkg = None
        self._dq = None
        self._scale = None
        self.polarised = self.is_magnetic()

    def get_structures(self) -> list:
        """
        Get a list of the possible sample structures.
        """
        spin_structures = []
        if self.polarised:
            for structure in self._structures:
                up_structure = structure.copy()
                down_structure = structure.copy()
                for i, layer in enumerate(structure):
                    if isinstance(layer, MagneticSLD):
                        up_structure[i] = layer.spin_up
                        down_structure[i] = layer.spin_down
                if self.is_magnetic():
                    spin_structures.extend([up_structure, down_structure])
                else:
                    spin_structures.extend([structure.copy()])
            return spin_structures
        return self._structures

    @property
    def structures(self):
        """Return the structures that belong to the sample"""
        return self.get_structures()

    @structures.setter
    def structures(self, structures: list):
        self._structures = structures

    def is_magnetic(self) -> bool:
        """Checks whether the sample contains at least one magnetic layer"""
        for structure in self._structures:
            for layer in structure:
                if isinstance(layer, MagneticSLD):
                    return True
        return False


    def get_param_by_attribute(self, attr: str) -> list:
        """
        Get all parameters defined in the sample model that have a given
        attribute. Returns a list with all parameters with this attribute,
        e.g. `attr='vary'` returns all varying parameters.

        Args:
            attr (str): The attribute to filter for

        Returns:
            list: A list of all parameters with the given attribute
        """
        params = []
        for model in self.get_models():
            for p in flatten(model.parameters):
                if hasattr(p, attr) and getattr(p, attr):
                    params.append(p)
                    continue
                # Get parameters that are coupled to model attributes as
                # dependencies:
                if p._deps:
                    params.extend([_p for _p in p.dependencies() if
                                   hasattr(_p, attr) and getattr(_p, attr)])
        return list(set(params))

    def get_models(self) -> list:
        """
        Generates a refnx `ReflectModel` for each structure associated with the
        all structures of the Sample, and returns these in a list.
        """
        return [refnx.reflect.ReflectModel(structure,
                                           scale=scale,
                                           bkg=bkg,
                                           dq=dq)
                for structure, scale, bkg, dq
                in zip(self.structures, self.scale, self.bkg, self.dq)]

    def simulate_reflectivity(self, angle_times,
                              inst_or_path='OFFSPEC') -> None:
        """
        Plot a simulated reflectivity curve given a set of `angle_times` and
        the neutron instrument.

        Args:
            angle_times (list): points and times for each angle.
            inst_or_path (str): either the name of an instrument already in ,
                                HOGBEN or the path to a direct beam file,
                                defaults to 'OFFSPEC'

        """
        if not isinstance(angle_times[0], list):
            angle_times = [angle_times for _ in self.get_models()]

        # Plot the model and simulated reflectivity against Q.
        fig = plt.figure()
        ax = fig.add_subplot(111)
        current_xmax = 0

        for i, model in enumerate(self.get_models()):
            data = SimulateReflectivity(model, angle_times[i],
                                        inst_or_path).simulate()
            # Extract each column of the simulated `data`.
            q, r, dr, _ = data[0], data[1], data[2], data[3]

            # Calculate the model reflectivity.
            r_model = SimulateReflectivity(model, angle_times[i],
                                           inst_or_path).reflectivity(q)

            label = f', {self.labels[i]}' if len(self.structures) > 1 else ''

            # Model reflectivity.
            ax.plot(q, r_model, zorder=20, label=f'Model Reflectivity{label}')

            # Simulated reflectivity
            ax.errorbar(q, r, dr, marker='o', ms=3, lw=0,
                        elinewidth=1, capsize=1.5, label='Simulated Data'
                                                         f'{label}')
            if max(q) > current_xmax:
                current_xmax = max(q)

        ax.set_xlabel(r'$\mathregular{Q\ (Å^{-1})}$',
                      weight='bold')
        ax.set_ylabel('Reflectivity (arb.)', weight='bold')
        ax.set_yscale('log')
        ax.set_title('Reflectivity Profile')
        ax.set_xlim(0, 1.05 * current_xmax)
        ax.legend()

    @abstractmethod
    def nested_sampling(self):
        """Runs nested sampling on measured or simulated data of the sample."""
        pass


class BaseLipid(BaseSample, VariableContrast, VariableUnderlayer):
    """Abstract class representing the base class for a lipid model."""

    def __init__(self):
        """
        Initialize a BaseLipid object sample, and loads the
        experimentally measured data
        """
        super().__init__()
        self._create_objectives()  # Load experimentally-measured data.

    @abstractmethod
    def _create_objectives(self):
        """Loads the measured data for the lipid sample."""
        pass

    def angle_info(self, angle_times, contrasts):
        """Calculates the Fisher information matrix for the lipid sample
           measured over a number of angles.

        Args:
            angle_times (list): points and times for each angle to simulate.
            contrasts (list): SLDs of contrasts to simulate.

        Returns:
            numpy.ndarray: Fisher information matrix.

        """
        return self.__conditions_info(angle_times, contrasts, None)

    def contrast_info(self, angle_times, contrasts):
        """Calculates the Fisher information matrix for the lipid sample
           with contrasts measured over a number of angles.

        Args:
            angle_times (list): points and times for each angle to simulate.
            contrasts (list): SLDs of contrasts to simulate.

        Returns:
            numpy.ndarray: Fisher information matrix.

        """
        return self.__conditions_info(angle_times, contrasts, None)

    def underlayer_info(self, angle_times, contrasts, underlayers):
        """Calculates the Fisher information matrix for the lipid sample with
           `underlayers`, and `contrasts` measured over a number of angles.

        Args:
            angle_times (list): points and times for each angle to simulate.
            contrasts (list): SLDs of contrasts to simulate.
            underlayers (list): thickness and SLD of each underlayer to add.

        Returns:
            numpy.ndarray: Fisher information matrix.

        """
        return self.__conditions_info(angle_times, contrasts, underlayers)

    def __conditions_info(self, angle_times, contrasts, underlayers):
        """Calculates the Fisher information object for the lipid sample
           with given conditions.

        Args:
            angle_times (list): points and times for each angle to simulate.
            contrasts (list): SLDs of contrasts to simulate.
            underlayers (list): thickness and SLD of each underlayer to add.

        Returns:
            Fisher: Fisher information matrix object

        """
        # Iterate over each contrast to simulate.
        qs, counts, models = [], [], []

        for contrast in contrasts:
            # Simulate data for the contrast.
            sample = self._using_conditions(contrast, underlayers)
            contrast_point = (contrast + 0.56) / (6.35 + 0.56)
            background_level = (2e-6 * contrast_point
                                + 4e-6 * (1 - contrast_point))
            model = ReflectModel(sample)
            model.bkg = background_level
            model.dq = 2
            data = SimulateReflectivity(model, angle_times).simulate()
            qs.append(data[0])
            counts.append(data[3])
            models.append(model)

        # Exclude certain parameters if underlayers are being used.
        if underlayers is None:
            return Fisher(qs, self.params, counts, models)
        else:
            return Fisher(qs, self.underlayer_params, counts, models)

    @abstractmethod
    def _using_conditions(self):
        """Creates a structure describing the given measurement conditions."""
        pass

    def sld_profile(self,
                    save_path: str,
                    filename: str = 'sld_profile',
                    ylim: Optional[tuple] = None,
                    legend: bool = True) -> None:
        """Plots the SLD profile of the lipid sample.

        Args:
            save_path (str): path to directory to save SLD profile to.
            filename (str): file name to use when saving the SLD profile.
            ylim (tuple): limits to place on the SLD profile y-axis.
            legend (bool): whether to include a legend in the SLD profile.

        """
        fig = plt.figure()
        ax = fig.add_subplot(111)

        # Plot the SLD profile for each measured contrast.
        for structure in self.structures:
<<<<<<< HEAD
            ax.plot(*structure.sld_profile(self.distances))

        x_label = r'$\mathregular{Distance\ (\AA)}$'
        y_label = r'$\mathregular{SLD\ (10^{-6} \AA^{-2})}$'
=======
            # Set SLD plotting limits based on slab thickness and roughness
            # zmax: total slab thickness + 4 × last slab roughness, +5% margin
            # zmin: extend below zero by 4 × first slab roughness, -5%
            # This ensures full SLD profile is visible with extra margin
            # Use 500 steps for good resolution across the thickness range

            zmax = 1.05 * (structure.slabs()[:, 0].sum()
                           + 4 * int(structure.slabs()[-1, 3]))
            zmin = (0 - 4 * int(structure.slabs()[1, 3])) - 0.05 * zmax
            zsteps = 500
            ax.plot(*structure.sld_profile(np.linspace(zmin, zmax, zsteps)))

        x_label = '$\mathregular{Distance\ (\AA)}$'
        y_label = '$\mathregular{SLD\ (10^{-6} \AA^{-2})}$'
>>>>>>> 72c89055
        ax.set_xlabel(x_label, fontsize=11, weight='bold')
        ax.set_ylabel(y_label, fontsize=11, weight='bold')

        # Limit the y-axis if specified.
        if ylim:
            ax.set_ylim(*ylim)

        # Add a legend if specified.
        if legend and len(self.structures) > 1:
            ax.legend(self.labels, loc='upper left')

        # Save the plot.
        save_path = os.path.join(save_path, self.name)
        save_plot(fig, save_path, filename)

    def reflectivity_profile(self,
                             save_path: str,
                             filename: str = 'reflectivity_profile') -> None:
        """Plots the reflectivity profile of the lipid sample.

        Args:
            save_path (str): path to directory to save profile to.
            filename (str): file name to use when saving the profile.

        """
        fig = plt.figure()
        ax = fig.add_subplot(111)

        # Iterate over each measured contrast.
        colours = plt.rcParams['axes.prop_cycle'].by_key()['color']
        for i, objective in enumerate(self.objectives):
            # Get the measured data and calculate the model reflectivity.
            q, r, dr = objective.data.x, objective.data.y, objective.data.y_err
            r_model = objective.model(q)

            # Offset the data, for clarity.
            offset = 10 ** (-2 * i)
            r *= offset
            dr *= offset
            r_model *= offset

            # Add the offset in the label.
            label = self.labels[i]
            if offset != 1:
                label += ' $\\mathregular{(x10^{-' + str(2 * i) + '})}$'

            # Plot the measured data and the model reflectivity.
            ax.errorbar(q, r, dr,
                        marker='o', ms=3, lw=0, elinewidth=1, capsize=1.5,
                        color=colours[i], label=label)
            ax.plot(q, r_model, color=colours[i], zorder=20)

        x_label = '$\\mathregular{Q\\ (Å^{-1})}$'
        y_label = 'Reflectivity (arb.)'

        ax.set_xlabel(x_label, fontsize=11, weight='bold')
        ax.set_ylabel(y_label, fontsize=11, weight='bold')
        ax.set_xscale('log')
        ax.set_yscale('log')
        ax.set_ylim(1e-10, 3)
        ax.set_title('Reflectivity profile')
        if len(self.structures) > 1:
            ax.legend()

        # Save the plot.
        save_path = os.path.join(save_path, self.name)
        save_plot(fig, save_path, filename)

    def nested_sampling(self,
                        contrasts: list,
                        angle_times: list,
                        save_path: str,
                        filename: str,
                        underlayers=None,
                        dynamic=False) -> None:
        """Runs nested sampling on simulated data of the lipid sample.

        Args:
            contrasts (list): SLDs of contrasts to simulate.
            angle_times (list): points and times for each angle to simulate.
            save_path (str): path to directory to save corner plot to.
            filename (str): file name to use when saving corner plot.
            underlayers (list): thickness and SLD of each underlayer to add.
            dynamic (bool): whether to use static or dynamic nested sampling.

        """
        # Create objectives for each contrast to sample with.
        objectives = []
        for contrast in contrasts:
            # Simulate an experiment using the given contrast.
            sample = self._using_conditions(contrast, underlayers)
            contrast_point = (contrast + 0.56) / (6.35 + 0.56)
            background_level = 2e-6 * contrast_point + 4e-6 * (
                1 - contrast_point)

            model = ReflectModel(sample)
            model.bkg = background_level
            model.dq = 2
            data = SimulateReflectivity(model, angle_times).simulate()
            # filter zeros as nested sampling doesn't deal with these well
            data = data[:, (data[1] != 0)]

            dataset = refnx.dataset.ReflectDataset(
                [data[0], data[1], data[2]]
            )
            objectives.append(refnx.analysis.Objective(model, dataset))

        # Combine objectives into a single global objective.
        global_objective = refnx.analysis.GlobalObjective(objectives)

        # Exclude certain parameters if underlayers are being used.
        if underlayers is None:
            global_objective.varying_parameters = lambda: self.params
        else:
            global_objective.varying_parameters = (
                lambda: self.underlayer_params
            )

        # Sample the objective using nested sampling.
        sampler = Sampler(global_objective)
        fig = sampler.sample(dynamic=dynamic)

        # Save the sampling corner plot.
        save_path = os.path.join(save_path, self.name)
        save_plot(fig, save_path, 'nested_sampling_' + filename)


class MagneticSLD(Slab):
    """
    A class to represent a layer with a magnetic SLD component.

    This class extends the `Slab` class from `refnx.reflect.structure` to
    include properties for magnetic Scattering Length Density (SLD) as well.

    Attributes:
        SLD_n (float): Nuclear scattering length density.
        SLD_m (float): Magnetic scattering length density.
        thickness (float): Thickness of the layer.
        roughness (float): Roughness of the layer.
        name (str): Name of the layer.
    """

    def __init__(self,
                 SLDn: float = 0,
                 SLDm: float = 0,
                 thick: float = 0,
                 rough: float = 0,
                 vfsolv: float = 0,
                 interface: refnx.reflect.interface = None,
                 name: str = 'Magnetic Layer'):
        """
        Initialize a MagneticSLD object.

        Parameters:
            SLDn (float): Nuclear scattering length density. Default is 0.
            SLDm (float): Magnetic scattering length density. Default is 0.
            thick (float): Thickness of the layer. Default is 0.
            rough (float): Roughness of the layer. Default is 0.
            vfsolv (float): Volume fraction of the solvent, between 0 and 1.
                            Default is 0.
            name (str): Name of the layer. Default is "Magnetic Layer".
            interface (`refnx.reflect.Interface`):
                The type of interfacial roughness associated with the Slab.
                If `None`, then the default interfacial roughness is an Error
                function (also known as Gaussian roughness).
        """
        self.SLDn = SLDn
        self.SLDm = SLDm
        self.thick = thick
        self.rough = rough
        self.vfsolv = vfsolv
        self.interface = interface
        self.name = name
        super().__init__(thick=self.thick, sld=self.SLDn,
                         rough=self.rough, name=self.name, vfsolv=self.vfsolv,
                         interface=self.interface)

    @property
    def spin_up(self):
        """
        Calculate the spin-up scattering length density.

        Returns:
            SLD: An SLD object representing the spin-up component with the
            appropriate thickness and roughness.
        """
        SLD_value = self.SLDn + self.SLDm
        return Slab(thick=self.thick, sld=SLD_value, rough=self.rough,
                    vfsolv=self.vfsolv, name='Spin up',
                    interface=self.interface)

    @property
    def spin_down(self):
        """
        Calculate the spin-down scattering length density.

        Returns:
            SLD: An SLD object representing the spin-down component with the
            appropriate thickness and roughness.
        """
        SLD_value = self.SLDn - self.SLDm
        return Slab(thick=self.thick, sld=SLD_value, rough=self.rough,
                    vfsolv=self.vfsolv, name='Spin down',
                    interface=self.interface)

    def __call__(self, thick=None, rough=None, vfsolv=None):
        """
        Update the thickness and roughness of the layer.

        Parameters:
            thick (float): New thickness of the layer. If None, the
            current thickness is retained.
            rough (float): New roughness of the layer. If None, the
            current roughness is retained.
            vfsolv (float): New volume fraction of the solvent, between 0 and
                            1. Default is 0.

        Returns:
            MagneticSLD: The updated MagneticSLD object.
        """
        self.thick = thick if thick is not None else self.thick
        self.rough = rough if rough is not None else self.rough
        self.vfsolv = vfsolv if vfsolv is not None else self.vfsolv
        super().__init__(thick=self.thick, sld=self.SLDn,
                         rough=self.rough, name=self.name, vfsolv=self.vfsolv,
                         interface=self.interface)
        return self<|MERGE_RESOLUTION|>--- conflicted
+++ resolved
@@ -318,12 +318,6 @@
 
         # Plot the SLD profile for each measured contrast.
         for structure in self.structures:
-<<<<<<< HEAD
-            ax.plot(*structure.sld_profile(self.distances))
-
-        x_label = r'$\mathregular{Distance\ (\AA)}$'
-        y_label = r'$\mathregular{SLD\ (10^{-6} \AA^{-2})}$'
-=======
             # Set SLD plotting limits based on slab thickness and roughness
             # zmax: total slab thickness + 4 × last slab roughness, +5% margin
             # zmin: extend below zero by 4 × first slab roughness, -5%
@@ -338,7 +332,6 @@
 
         x_label = '$\mathregular{Distance\ (\AA)}$'
         y_label = '$\mathregular{SLD\ (10^{-6} \AA^{-2})}$'
->>>>>>> 72c89055
         ax.set_xlabel(x_label, fontsize=11, weight='bold')
         ax.set_ylabel(y_label, fontsize=11, weight='bold')
 
