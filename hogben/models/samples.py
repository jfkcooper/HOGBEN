--- conflicted
+++ resolved
@@ -257,15 +257,9 @@
             sld, sld_imag = component.sld.real.value, component.sld.imag.value
             thick, rough = component.thick.value, component.rough.value
 
-<<<<<<< HEAD
             # Add the component in the opposite direction to the refnx definition.
             layer = refl1d.material.SLD(rho=sld, irho=sld_imag, name=name)(
                 thick, rough)
-=======
-            # Add the component in the opposite direction to the refnx
-            # definition.
-            layer = refl1d.material.SLD(rho=sld, name=name)(thick, rough)
->>>>>>> 0e386035
             structure = layer | structure
 
         # Update the current structure to use the new version.
@@ -286,15 +280,9 @@
                 Parameter(component.material.irho.value)
             thick, rough = component.thickness.value, component.interface.value
 
-<<<<<<< HEAD
             # Add the component in the opposite direction to the Refl1D definition.
             structure |= refnx.reflect.SLD([sld, sld_imag], name=name)(thick,
                                                                    rough)
-=======
-            # Add the component in the opposite direction to the Refl1D
-            # definition.
-            structure |= refnx.reflect.SLD(sld, name=name)(thick, rough)
->>>>>>> 0e386035
 
         # Update the current structure to use the new version.
         structure.name = self.structure.name
