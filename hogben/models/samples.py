"""
Contains class and methods related to the Sample class.
"""

import os
from typing import Optional

import matplotlib.pyplot as plt
import numpy as np

import refnx.dataset
import refnx.reflect
import refnx.analysis

import refl1d.material
import refl1d.model
import refl1d.probe
import refl1d.experiment
import refl1d.magnetism

from refnx.reflect import SLD

import bumps.parameter
import bumps.fitproblem

<<<<<<< HEAD
from hogben.simulate import simulate, refl1d_experiment, reflectivity
from hogben.utils import Fisher, Sampler, save_plot
=======
#from hogben.simulate import simulate, refl1d_experiment, reflectivity
from hogben.utils import fisher, Sampler, save_plot
>>>>>>> 6410bb93
from hogben.models.base import BaseSample
from refnx.analysis import Parameter

plt.rcParams['figure.figsize'] = (9, 7)
plt.rcParams['figure.dpi'] = 600

class UnderLayer(refnx.reflect.structure.Slab):
    def __init__(self, sld=6, thick=50, rough=0, name="underlayer"):
        super().__init__(sld=sld, thick=thick, rough=rough, name=name)
        self.underlayer = True

class MagneticLayer(refnx.reflect.structure.Slab):
    def __init__(self,
                 SL = 1,
                 density = 5,
                 mag=6,
                 thick = 10,
                 rough = 6,
                 underlayer = True,
                 name="magnetic_layer"):
        self.SL = SL
        self.mag = mag
        self.thick = thick
        self.rough = rough
        self.density = density
        self.underlayer = underlayer
        self.name = name
        super().__init__(thick=thick, sld=self.SLD_n, rough=self.rough, name=self.name)

    @property
    def SLD_n(self):
        return self.density * self.SL

    @property
    def SLD_m(self):
        return 0.1*self.density * self.mag
    @property
    def spin_up(self):
        SLD_value = self.SLD_n + self.SLD_m
        return SLD(SLD_value, name='spin_up')(thick=self.thick, rough=self.rough)

    @property
    def spin_down(self):
        SLD_value = self.SLD_n - self.SLD_m
        return SLD(SLD_value, name='spin_down')(thick=self.thick, rough=self.rough)


class Sample(BaseSample):
    """Wrapper class for a standard refnx or Refl1D reflectometry sample.

    Attributes:
        structure (refnx.reflect.Structure or
                   refl1d.model.Stack): refnx or Refl1D sample.
        name (str): name of the sample.
        params (list): varying parameters of sample.

    """

    def __init__(self, structure, **settings):
        """
        Initializes a sample given a structure, and sets the sample name and
        parameters

        Args:
            structure: Sample structure defined in the refnx or refl1d model
        """
        self.structure = structure
        self.name = structure.name
        self.scale = settings.get('scale', 1)
        self.bkg = settings.get('bkg', 5e-6)
        self.dq = settings.get('dq', 0.02)
      #  self.params = Sample.__vary_structure(structure)

    def get_structures(self):
        """
        Get a list of the possible sample structures.
        """
        structures = []
        spin_up_structure = self.structure.copy()
        spin_down_structure = self.structure.copy()
        for i, layer in enumerate(self.structure):
            if isinstance(layer, MagneticLayer):
                spin_up_structure[i] = layer.spin_up
                spin_down_structure[i] = layer.spin_down
        structures.extend([spin_up_structure, spin_down_structure])

        if len(structures) == 0:
            structures = [self.structure]

        return structures
    @property
    def model(self):
        return refnx.reflect.ReflectModel(self.structure,
                                          scale=self.scale,
                                          bkg=self.bkg, dq=self.dq)

    @property
    def num_underlayers(self):
        num_underlayers = 0
        for layer in self.structure:
            if hasattr(layer, 'underlayer'):
                num_underlayers += 1 if layer.underlayer else 0
        return num_underlayers

    @staticmethod
    def __vary_structure(structure, bound_size=0.2):
        """Varies the SLD and thickness of each layer of a given `structure`.

        Args:
            structure (refnx.reflect.Structure or
                       refl1d.model.Stack): structure to vary.
            bound_size (float): size of bounds to place on varying parameters.

        Returns:
            list: varying parameters of sample.

        """
        params = []
        # The structure was defined in refnx.
        if isinstance(structure, refnx.reflect.Structure):
            # Vary the SLD and thickness of each coprimponent (layer).
            for component in structure[1:-1]:
                sld = component.sld.real
                sld_bounds = (
                    sld.value * (1 - bound_size),
                    sld.value * (1 + bound_size),
                )
                sld.setp(vary=True, bounds=sld_bounds)
                params.append(sld)

                thick = component.thick
                thick_bounds = (
                    thick.value * (1 - bound_size),
                    thick.value * (1 + bound_size),
                )
                thick.setp(vary=True, bounds=thick_bounds)
                params.append(thick)

        # The structure was defined in Refl1D.
        elif isinstance(structure, refl1d.model.Stack):
            # Vary the SLD and thickness of each component (layer).
            for component in structure[1:-1]:
                sld = component.material.rho
                sld.pmp(bound_size * 100)
                params.append(sld)

                thick = component.thickness
                thick.pmp(bound_size * 100)
                params.append(thick)

        # Otherwise, the structure is invalid.
        else:
            raise RuntimeError('invalid structure given')

        return params

    def angle_info(self, angle_times, contrasts=None):
        """Calculates the Fisher information matrix for a sample measured
           over a number of angles.

        Args:
            angle_times (list): points and times for each angle to simulate.

        Returns:
            Fisher: Fisher information object

        """
        # Return the Fisher information matrix calculated from simulated data.
        model, data = simulate(self.structure, angle_times)
        qs, counts, models = [data[:, 0]], [data[:, 3]], [model]
        return Fisher(qs, self.params, counts, models)

    def sld_profile(self, save_path):
        """Plots the SLD profile of the sample.

        Args:
            save_path (str): path to directory to save SLD profile to.

        """
        # Determine if the structure was defined in refnx.

        z, slds = self._get_sld_profile()

        fig = plt.figure()
        ax = fig.add_subplot(111)

        # Plot the SLD profile.
        ax.plot(z, slds, color='black', label=self.name)

        x_label = '$\mathregular{Distance\ (\AA)}$'
        y_label = '$\mathregular{SLD\ (10^{-6} \AA^{-2})}$'

        ax.set_xlabel(x_label, fontsize=11, weight='bold')
        ax.set_ylabel(y_label, fontsize=11, weight='bold')

        # Save the plot.
        save_path = os.path.join(save_path, self.name)
        save_plot(fig, save_path, 'sld_profile')

    def _get_sld_profile(self):
        """
        Obtains the SLD profile of the sample, in terms of z (depth) vs SLD

        Returns:
            numpy.ndarray: depth
            numpy.ndarray: SLD values
        """
        if isinstance(self.structure, refnx.reflect.Structure):
            z, slds = self.structure.sld_profile()

        # Determine if the structure was defined in Refl1D.
        elif isinstance(self.structure, refl1d.model.Stack):
            q = np.geomspace(0.005, 0.3, 500)  # This is not used.
            scale, bkg, dq = 1, 1e-6, 2  # These are not used.
            experiment = refl1d_experiment(self.structure, q, scale, bkg, dq)
            z, slds, _ = experiment.smooth_profile()
        # Otherwise, the structure is invalid.
        else:
            raise RuntimeError('invalid structure given')
        return z, slds

    def reflectivity_profile(
        self,
        save_path: str,
        q_min: float = 0.005,
        q_max: float = 0.4,
        points: int = 500,
        scale: float = 1,
        bkg: float = 1e-7,
        dq: float = 2,
    ) -> None:
        """Plots the reflectivity profile of the sample.

        Args:
            save_path (str): path to directory to save reflectivity profile to.
            q_min (float): minimum Q value to plot.
            q_max (float): maximum Q value to plot.
            points (int): number of points to plot.
            scale (float): experimental scale factor.
            bkg (float): level of instrument background noise.
            dq (float): instrument resolution.

        """
        # Calculate the model reflectivity.
        q, r = self._get_reflectivity_profile(q_min, q_max, points, scale,
                                              bkg, dq)

        # Plot Q versus model reflectivity.
        fig = plt.figure()
        ax = fig.add_subplot(111)
        ax.plot(q, r, color='black')

        x_label = '$\mathregular{Q\ (Å^{-1})}$'
        y_label = 'Reflectivity (arb.)'

        ax.set_xlabel(x_label, fontsize=11, weight='bold')
        ax.set_ylabel(y_label, fontsize=11, weight='bold')
        ax.set_yscale('log')

        # Save the plot.
        save_path = os.path.join(save_path, self.name)
        save_plot(fig, save_path, 'reflectivity_profile')

    def _get_reflectivity_profile(self, q_min, q_max, points, scale, bkg, dq):
        """
        Obtains the reflectivity profile of the sample, in terms of q
        vs r

        Returns:
            numpy.ndarray: q values at each reflectivity point
            numpy.ndarray: model reflectivity values
        """
        # Geometriaclly-space Q points over the specified range.
        q = np.geomspace(q_min, q_max, points)

        # Determine if the structure was defined in refnx.
        if isinstance(self.structure, refnx.reflect.Structure):
            model = refnx.reflect.ReflectModel(self.structure, scale=scale,
                                               bkg=bkg, dq=dq)

        # Determine if the structure was defined in Refl1D.
        elif isinstance(self.structure, refl1d.model.Stack):
            model = refl1d_experiment(self.structure, q, scale, bkg, dq)

        # Otherwise, the structure is invalid.
        else:
            raise RuntimeError('invalid structure given')

        r = reflectivity(q, model)
        return q, r

    def nested_sampling(self,
                        angle_times: list,
                        save_path: str,
                        filename: str,
                        dynamic: bool = False) -> None:
        """Runs nested sampling on simulated data of the sample.

        Args:
            angle_times (list): points and times for each angle to simulate.
            save_path (str): path to directory to save corner plot to.
            filename (str): file name to use when saving corner plot.
            dynamic (bool): whether to use static or dynamic nested sampling.

        """
        # Simulate data for the sample.
        model, data = simulate(self.structure, angle_times)

        # Determine if the structure was defined in refnx.
        if isinstance(self.structure, refnx.reflect.Structure):
            dataset = refnx.reflect.ReflectDataset(
                [data[:, 0], data[:, 1], data[:, 2]]
            )
            objective = refnx.anaylsis.Objective(model, dataset)

        # Determine if the structure was defined in Refl1D.
        elif isinstance(self.structure, refl1d.model.Stack):
            objective = bumps.fitproblem.FitProblem(model)

        # Otherwise, the structure is invalid.
        else:
            raise RuntimeError('invalid structure given')

        # Sample the objective using nested sampling.
        sampler = Sampler(objective)
        fig = sampler.sample(dynamic=dynamic)

        # Save the sampling corner plot.
        save_path = os.path.join(save_path, self.name)
        save_plot(fig, save_path, filename + '_nested_sampling')

    def to_refl1d(self):
        """Converts the refnx structure to an equivalent Refl1D structure."""
        # Check that the current structure is defined in refnx.
        assert isinstance(self.structure, refnx.reflect.Structure)

        # Iterate over each component.
        structure = refl1d.material.SLD(rho=0, name='Air')
        for component in self.structure[1:]:
            name = component.name
            sld, sld_imag = component.sld.real.value, component.sld.imag.value
            thick, rough = component.thick.value, component.rough.value

            # Add the component in the opposite direction to the refnx
            # definition.
            layer = refl1d.material.SLD(rho=sld, irho=sld_imag, name=name)(
                thick, rough)
            structure = layer | structure

        # Update the current structure to use the new version.
        structure.name = self.structure.name
        self.structure = structure

    def to_refnx(self):
        """Converts a Refl1D structure to an equivalent refnx structure."""
        # Check that the current structure is defined in Refl1D.
        assert isinstance(self.structure, refl1d.model.Stack)

        # Iterate over each component.
        structure = refnx.reflect.SLD(0, name='Air')
        for component in list(reversed(self.structure))[1:]:
            name = component.name
            sld, sld_imag = \
                Parameter(component.material.rho.value), \
                Parameter(component.material.irho.value)
            thick, rough = component.thickness.value, component.interface.value

            # Add the component in the opposite direction to the Refl1D
            # definition.
            structure |= refnx.reflect.SLD([sld, sld_imag], name=name)(
                thick, rough)

        # Update the current structure to use the new version.
        structure.name = self.structure.name
        self.structure = structure


def simple_sample():
    """Defines a 2-layer simple sample.

    Returns:
        samples.Sample: structure in format for design optimisation.

    """
    air = refnx.reflect.SLD(0, name='Air')
    layer1 = refnx.reflect.SLD(4, name='Layer 1')(thick=100, rough=2)
    layer2 = refnx.reflect.SLD(8, name='Layer 2')(thick=150, rough=2)
    substrate = refnx.reflect.SLD(2.047, name='Substrate')(thick=0, rough=2)

    structure = air | layer1 | layer2 | substrate
    structure.name = 'simple_sample'
    return Sample(structure)


def many_param_sample():
    """Defines a 5-layer sample with many parameters.

    Returns:
        samples.Sample: structure in format for design optimisation.

    """
    air = refnx.reflect.SLD(0, name='Air')
    layer1 = refnx.reflect.SLD(2.0, name='Layer 1')(thick=50, rough=6)
    layer2 = refnx.reflect.SLD(1.7, name='Layer 2')(thick=15, rough=2)
    layer3 = refnx.reflect.SLD(0.8, name='Layer 3')(thick=60, rough=2)
    layer4 = refnx.reflect.SLD(3.2, name='Layer 4')(thick=40, rough=2)
    layer5 = refnx.reflect.SLD(4.0, name='Layer 5')(thick=18, rough=2)
    substrate = refnx.reflect.SLD(2.047, name='Substrate')(thick=0, rough=2)

    structure = air | layer1 | layer2 | layer3 | layer4 | layer5 | substrate
    structure.name = 'many_param_sample'
    return Sample(structure)


def thin_layer_sample_1():
    """Defines a 2-layer sample with thin layers.

    Returns:
        samples.Sample: structure in format for design optimisation.

    """
    air = refnx.reflect.SLD(0, name='Air')
    layer1 = refnx.reflect.SLD(4, name='Layer 1')(thick=200, rough=2)
    layer2 = refnx.reflect.SLD(6, name='Layer 2')(thick=6, rough=2)
    substrate = refnx.reflect.SLD(2.047, name='Substrate')(thick=0, rough=2)

    structure = air | layer1 | layer2 | substrate
    structure.name = 'thin_layer_sample_1'
    return Sample(structure)


def thin_layer_sample_2():
    """Defines a 3-layer sample with thin layers.

    Returns:
        samples.Sample: structure in format for design optimisation.

    """
    air = refnx.reflect.SLD(0, name='Air')
    layer1 = refnx.reflect.SLD(4, name='Layer 1')(thick=200, rough=2)
    layer2 = refnx.reflect.SLD(5, name='Layer 2')(thick=30, rough=6)
    layer3 = refnx.reflect.SLD(6, name='Layer 3')(thick=6, rough=2)
    substrate = refnx.reflect.SLD(2.047, name='Substrate')(thick=0, rough=2)

    structure = air | layer1 | layer2 | layer3 | substrate
    structure.name = 'thin_layer_sample_2'
    return Sample(structure)


def similar_sld_sample_1():
    """Defines a 2-layer sample with layers of similar SLD.

    Returns:
        samples.Sample: structure in format for design optimisation.

    """
    air = refnx.reflect.SLD(0, name='Air')
    layer1 = refnx.reflect.SLD(0.9, name='Layer 1')(thick=80, rough=2)
    layer2 = refnx.reflect.SLD(1.0, name='Layer 2')(thick=50, rough=6)
    substrate = refnx.reflect.SLD(2.047, name='Substrate')(thick=0, rough=2)

    structure = air | layer1 | layer2 | substrate
    structure.name = 'similar_sld_sample_1'
    return Sample(structure)


def similar_sld_sample_2():
    """Defines a 3-layer sample with layers of similar SLD.

    Returns:
        samples.Sample: structure in format for design optimisation.

    """
    air = refnx.reflect.SLD(0, name='Air')
    layer1 = refnx.reflect.SLD(3.0, name='Layer 1')(thick=50, rough=2)
    layer2 = refnx.reflect.SLD(5.5, name='Layer 2')(thick=30, rough=6)
    layer3 = refnx.reflect.SLD(6.0, name='Layer 3')(thick=35, rough=2)
    substrate = refnx.reflect.SLD(2.047, name='Substrate')(thick=0, rough=2)

    structure = air | layer1 | layer2 | layer3 | substrate
    structure.name = 'similar_sld_sample_2'
    return Sample(structure)


def run_main(save_path: Optional[str] = '../results') -> None:
    """
    Runs the main function of the module, retrieves an SLD and
    reflectivity profile for each defined structure, and saves it in the
    results directory by default.

    Args:
        save_path: The directory where the SLD and reflectivity profiles
        are saved
    """
    # Plot the SLD and reflectivity profiles of all structures in this file.
    for structure in [simple_sample, many_param_sample,
                      thin_layer_sample_1, thin_layer_sample_2,
                      similar_sld_sample_1, similar_sld_sample_2]:

        sample = structure()
        sample.sld_profile(save_path)
        sample.reflectivity_profile(save_path)

        # Close the plots.
        plt.close('all')


if __name__ == '__main__':
    run_main()<|MERGE_RESOLUTION|>--- conflicted
+++ resolved
@@ -23,13 +23,9 @@
 import bumps.parameter
 import bumps.fitproblem
 
-<<<<<<< HEAD
 from hogben.simulate import simulate, refl1d_experiment, reflectivity
 from hogben.utils import Fisher, Sampler, save_plot
-=======
-#from hogben.simulate import simulate, refl1d_experiment, reflectivity
-from hogben.utils import fisher, Sampler, save_plot
->>>>>>> 6410bb93
+
 from hogben.models.base import BaseSample
 from refnx.analysis import Parameter
 
