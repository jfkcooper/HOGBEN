--- conflicted
+++ resolved
@@ -1,12 +1,8 @@
 import os
-<<<<<<< HEAD
 import sys
 from typing import Optional
 
-=======
->>>>>>> 0e386035
 import matplotlib.pyplot as plt
-
 import numpy as np
 
 import refnx.dataset
@@ -123,20 +119,7 @@
         """
         # Determine if the structure was defined in refnx.
 
-<<<<<<< HEAD
         z, slds = self._get_sld_profile()
-=======
-        # Determine if the structure was defined in Refl1D.
-        elif isinstance(self.structure, refl1d.model.Stack):
-            q = np.geomspace(0.005, 0.3, 500)  # This is not used.
-            scale, bkg, dq = 1, 1e-6, 2  # These are not used.
-            experiment = refl1d_experiment(self.structure, q, scale, bkg, dq)
-            z, slds, _ = experiment.smooth_profile()
-
-        # Otherwise, the structure is invalid.
-        else:
-            raise RuntimeError('invalid structure given')
->>>>>>> 0e386035
 
         fig = plt.figure()
         ax = fig.add_subplot(111)
@@ -154,7 +137,6 @@
         save_path = os.path.join(save_path, self.name)
         save_plot(fig, save_path, 'sld_profile')
 
-<<<<<<< HEAD
     def _get_sld_profile(self):
         """
         Obtains the SLD profile of the sample, in terms of z (depth) vs SLD
@@ -177,9 +159,6 @@
             raise RuntimeError('invalid structure given')
         return z, slds
 
-    def reflectivity_profile(self, save_path, q_min=0.005, q_max=0.4,
-                             points=500, scale=1, bkg=1e-7, dq=2):
-=======
     def reflectivity_profile(
         self,
         save_path: str,
@@ -190,7 +169,6 @@
         bkg: float = 1e-7,
         dq: float = 2,
     ) -> None:
->>>>>>> 0e386035
         """Plots the reflectivity profile of the sample.
 
         Args:
@@ -203,26 +181,6 @@
             dq (float): instrument resolution.
 
         """
-<<<<<<< HEAD
-=======
-        # Geometriaclly-space Q points over the specified range.
-        q = np.geomspace(q_min, q_max, points)
-
-        # Determine if the structure was defined in refnx.
-        if isinstance(self.structure, refnx.reflect.Structure):
-            model = refnx.reflect.ReflectModel(
-                self.structure, scale=scale, bkg=bkg, dq=dq
-            )
-
-        # Determine if the structure was defined in Refl1D.
-        elif isinstance(self.structure, refl1d.model.Stack):
-            model = refl1d_experiment(self.structure, q, scale, bkg, dq)
-
-        # Otherwise, the structure is invalid.
-        else:
-            raise RuntimeError('invalid structure given')
-
->>>>>>> 0e386035
         # Calculate the model reflectivity.
         q, r = self._get_reflectivity_profile(q_min, q_max, points, scale,
                                                   bkg, dq)
@@ -243,7 +201,6 @@
         save_path = os.path.join(save_path, self.name)
         save_plot(fig, save_path, 'reflectivity_profile')
 
-<<<<<<< HEAD
     def _get_reflectivity_profile(self, q_min, q_max, points, scale, bkg, dq):
         """
         Obtains the reflectivity profile of the sample, in terms of q
@@ -272,14 +229,12 @@
         return q, r
 
 
-    def nested_sampling(self, angle_times, save_path, filename, dynamic=False):
-=======
+
     def nested_sampling(self,
                         angle_times: list,
                         save_path: str,
                         filename: str,
                         dynamic: bool = False) -> None:
->>>>>>> 0e386035
         """Runs nested sampling on simulated data of the sample.
 
         Args:
@@ -461,17 +416,11 @@
     structure.name = 'similar_sld_sample_2'
     return Sample(structure)
 
-<<<<<<< HEAD
 def run_main(save_path: Optional[str] = '../results') -> None:
     """
     Runs the main function of the module, retrieves an SLD and
     reflectivity profile for each defined structure, and saves it in the
     results directory by default.
-=======
-
-if __name__ == '__main__':
-    save_path = '../results'
->>>>>>> 0e386035
 
     Args:
         save_path: The directory where the SLD and reflectivity profiles
