--- conflicted
+++ resolved
@@ -39,15 +39,10 @@
                  inst_or_path: str = 'OFFSPEC',
                  angle_scale: float = 0.3):
 
-<<<<<<< HEAD
         self.sample_model = sample_model if isinstance(sample_model, list) \
             else [sample_model]
         self.angle_times = angle_times
-=======
-        self.sample_model = sample_model if isinstance(sample_model, list)\
-                            else [sample_model]
-        self.angle_times = angle_times if angle_times else [(0.7, 100, 5)]
->>>>>>> 6a50ce71
+
         self.inst_or_path = inst_or_path
         self.angle_scale = angle_scale
 
@@ -92,7 +87,6 @@
             form (q, r, dr, counts)
         """
         # Non-polarised case
-<<<<<<< HEAD
         simulation = [np.asarray([]), np.asarray([]),
                       np.asarray([]), np.asarray([])]
         for condition in self.angle_times:
@@ -105,13 +99,6 @@
         sort_indices = simulation[0].argsort()
         simulation = [data[sort_indices] for data in simulation]  # Sort by q
 
-=======
-        simulation = ([], [], [], [])
-        for angle, points, time in self.angle_times:
-            simulated_angle = self._run_experiment(angle, points, time, polarised)
-            for i in range(4):
-                simulation[i].extend(simulated_angle[i])
->>>>>>> 6a50ce71
         return simulation
 
     def reflectivity(self, q: np.ndarray) -> np.ndarray:
