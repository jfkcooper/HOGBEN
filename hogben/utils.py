"""General utility functions to run nested sampling, calculate the Fisher
information, and save plots"""

import os
from typing import Union

import numpy as np

from dynesty import NestedSampler, DynamicNestedSampler
from dynesty import plotting as dyplot
from dynesty import utils as dyfunc

import refl1d.experiment
import refnx.reflect
import refnx.analysis
import bumps.parameter
import bumps.fitproblem

from hogben.simulate import reflectivity


class Sampler:
    """Contains code for running nested sampling on refnx and Refl1D models.

    Attributes:
        objective (refnx.analysis.Objective or
                   bumps.fitproblem.FitProblem): objective to sample.
        params (list): varying model parameters.
        ndim (int): number of varying model parameters.
        sampler_static (dynesty.NestedSampler): static nested sampler.
        sampler_dynamic (dynesty.DynamicNestedSampler): dynamic nested sampler.

    """

    def __init__(self, objective):
        """
        Initialise the sample given an objective to the sample

        Args:
            objective: objective to the sample
        """
        self.objective = objective

        # Determine if the objective is from refnx or Refl1D.
        if isinstance(objective, refnx.analysis.BaseObjective):
            # Use log-likelihood and prior transform methods of refnx objective
            self.params = objective.varying_parameters()
            logl = objective.logl
            prior_transform = objective.prior_transform

        elif isinstance(objective, bumps.fitproblem.BaseFitProblem):
            # Use this class' custom log-likelihood and prior transform methods
            self.params = self.objective._parameters
            logl = self.logl_refl1d
            prior_transform = self.prior_transform_refl1d

        # Otherwise the given objective must be invalid.
        else:
            raise RuntimeError('invalid objective/fitproblem given')

        self.ndim = len(self.params)
        self.sampler_static = NestedSampler(logl, prior_transform, self.ndim)
        self.sampler_dynamic = DynamicNestedSampler(logl, prior_transform,
                                                    self.ndim)

    def logl_refl1d(self, x):
        """Calculates the log-likelihood of given parameter values `x`
           for a Refl1D FitProblem.

        Args:
            x (numpy.ndarray): parameter values to calculate likelihood of.

        Returns:
            float: log-likelihood of parameter values `x`.

        """
        self.objective.setp(x)  # Set the parameter values.
        return -self.objective.model_nllf()  # Calculate the log-likelihood.

    def prior_transform_refl1d(self, u):
        """Calculates the prior transform for a Refl1D FitProblem.

        Args:
            u (numpy.ndarray): values in interval [0,1] to be transformed.

        Returns:
            numpy.ndarray: `u` transformed to parameter space of interest.

        """
        return np.asarray([param.bounds.put01(u[i])
                           for i, param in enumerate(self.params)])

    def sample(self, verbose=True, dynamic=False):
        """Samples an Objective/FitProblem using nested sampling.

        Args:
            verbose (bool): whether to display sampling progress.
            dynamic (bool): whether to use static or dynamic nested sampling.

        Returns:
            matplotlib.pyplot.Figure or float: corner plot.

        """
        # Run either static or dynamic nested sampling.
        if dynamic:
            # Weighting is entirely on the posterior (0 weight on evidence).
            self.sampler_dynamic.run_nested(print_progress=verbose,
                                            wt_kwargs={'pfrac': 1.0})
            results = self.sampler_dynamic.results

        else:
            self.sampler_static.run_nested(print_progress=verbose)
            results = self.sampler_static.results

        # Calculate the parameter means.
        weights = np.exp(results.logwt - results.logz[-1])
        mean, _ = dyfunc.mean_and_cov(results.samples, weights)

        # Set the parameter values to the estimated means.
        for i, param in enumerate(self.params):
            param.value = mean[i]

        # Return the corner plot
        return self.__corner(results)

    def __corner(self, results):
        """Calculates a corner plot from given nested sampling `results`.

        Args:
            results (dynesty.results.Results): full output of a sampling run.

        Returns:
            matplotlib.pyplot.Figure: nested sampling corner plot.

        """
        # Get the corner plot from dynesty package.
        fig, _ = dyplot.cornerplot(results, color='blue', quantiles=None,
                                   show_titles=True, max_n_ticks=3,
                                   truths=np.zeros(self.ndim),
                                   truth_color='black')

        # Label the axes with parameter labels.
        axes = np.reshape(np.array(fig.get_axes()), (self.ndim, self.ndim))
        for i in range(1, self.ndim):
            for j in range(self.ndim):
                if i == self.ndim - 1:
                    axes[i, j].set_xlabel(self.params[j].name)
                if j == 0:
                    axes[i, j].set_ylabel(self.params[i].name)

        axes[self.ndim - 1, self.ndim - 1].set_xlabel(self.params[-1].name)
        return fig


class Fisher():
    """Calculates the Fisher information matrix for multiple `models`
    containing parameters `xi`. The model describes the experiment,
    including the sample, and is defined using `refnx` or `refl1d`. The
    lower and upper bounds of each parameter in the model are transformed
    into a standardized range from 0 to 1, which is used to calculate the
    Fisher information matrix. Each parameter in the Fisher information
    matrix is scaled using an importance parameter. By default,
    the importance parameter is set to 1 for all parameters, and can be set
    by changing the `importance` attribute of the parameter when setting up
    the model. For example the relative importance of the thickness in
    "layer1" can be set to 2 using `layer1.thickness.importance = 2` or
    `layer1.thick.importance = 2` in `refnx` and `refl1d` respectively.

    Attributes:
        qs: The Q points for each model.
        xi: The varying model parameters.
        counts: incident neutron counts corresponding to each Q value.
        models: models to calculate gradients with.
        step: step size to take when calculating gradient.
        fisher_information: The Fisher information matrix
        min_eigenval: The minimum eigenvalue of the Fisher information matrix
    """
<<<<<<< HEAD

    def __init__(self,
                 qs: list[np.ndarray],
                 xi: list[Union['refnx.analysis.Parameter',
                                'bumps.parameter.Parameter']],
                 counts: list[int],
                 models: list[Union['refnx.reflect.ReflectModel',
                                    'refl1d.experiment.Experiment']],
                 step: float = 0.005):
        """Initialize the Fisher matrix class.

        Args:
            qs: The Q points for each model.
            xi: The varying model parameters.
            counts: incident neutron counts corresponding to each Q value.
            models: models to calculate gradients with.
            step: step size to take when calculating gradient.
        """
        self.qs = qs
        self.xi = xi
        self.counts = counts
        self.models = models
        self.step = step

    @property
    def fisher_information(self) -> np.ndarray:
        """Calculate and return the Fisher information matrix.

        Returns:
            numpy.ndarray: The Fisher information matrix.
        """
        return self._calculate_fisher_information()

    @property
    def min_eigenval(self) -> float:
        """Calculate and return the minimum eigenvalue of the Fisher
        information matrix.

        Returns:
            float: The minimum eigenvalue.
        """
        return np.linalg.eigvalsh(self.fisher_information)[0]

    @property
    def n(self) -> int:
        """The total number of datapoints.

        Returns:
            int: total number of datapoints.
        """
        return sum(len(q) for q in self.qs)

    @property
    def m(self) -> int:
        """The total number of parameters.

        Returns:
            int: total number of parameters.
        """
        return len(self.xi)

    def _calculate_fisher_information(self) -> np.ndarray:
        """Calculates the Fisher information matrix using the class attributes.

        Returns:
            numpy.ndarray: The Fisher information matrix.
        """
        if self.n == 0:
            return np.zeros((self.m, self.m))
        J = self._get_gradient_matrix()

        # Calculate the reflectance for each model for the given Q values.
        r = np.concatenate([reflectivity(q, model)
                            for q, model in list(zip(self.qs, self.models))])

        # Calculate the Fisher information matrix using equations from
        # the paper.
        M = np.diag(np.concatenate(self.counts) / r, k=0)
        g = np.dot(np.dot(J.T, M), J)

        # Perform unit scaling if there's at least one parameter
        if len(self.xi) >= 1:
            g = self._scale_units(g)  # Scale by unit bounds
            g = self._scale_importance(g)  # Scale by importance

        return g

    def _scale_units(self, g: np.ndarray) -> np.ndarray:

        """Scale the values of the fisher information matrix for each parameter
        from interval [lb, ub] to the interval [0, 1]

        Args:
            g: The Fisher information matrix.

        Returns:
            numpy.ndarray: The scaled Fisher information matrix.
        """
        lb, ub = self._get_bounds()
=======
    n = sum(len(q) for q in qs)  # Number of data points.
    m = len(xi)  # Number of parameters.
    J = np.zeros((n, m))

    # There is no information if there is no data.
    if n == 0:
        return np.zeros((m, m))

    # Calculate the gradient of model reflectivity with every model parameter
    # for every model data point.
    for i, parameter in enumerate(xi):
        old = parameter.value

        # Calculate reflectance for each model for first part of gradient.
        x1 = parameter.value = old * (1 - step)
        y1 = np.concatenate([reflectivity(q, model)
                             for q, model in list(zip(qs, models))])

        # Calculate reflectance for each model for second part of gradient.
        x2 = parameter.value = old * (1 + step)
        y2 = np.concatenate([reflectivity(q, model)
                             for q, model in list(zip(qs, models))])

        parameter.value = old  # Reset the parameter.

        J[:, i] = (y2 - y1) / (x2 - x1)  # Calculate the gradient.

    # Calculate the reflectance for each model for the given Q values.
    r = np.concatenate([reflectivity(q, model)
                        for q, model in list(zip(qs, models))])

    # Calculate the Fisher information matrix using equations from the paper.
    M = np.diag(np.concatenate(counts) / r, k=0)
    g = np.dot(np.dot(J.T, M), J)

    # If there are multiple parameters,
    # scale each parameter's information by its "importance".
    if len(xi) > 1:
        if isinstance(xi[0], refnx.analysis.Parameter):
            lb = np.array([param.bounds.lb for param in xi])
            ub = np.array([param.bounds.ub for param in xi])

        elif isinstance(xi[0], bumps.parameter.Parameter):
            lb = np.array([param.bounds.limits[0] for param in xi])
            ub = np.array([param.bounds.limits[1] for param in xi])

        # Scale each parameter with their specified importance,
        # scale with one if no importance was specified.
        importance_array = []
        for param in xi:
            if hasattr(param, 'importance'):
                importance_array.append(param.importance)
            else:
                importance_array.append(1)
        importance = np.diag(importance_array)
>>>>>>> f7692161
        H = np.diag(1 / (ub - lb))  # Get unit scaling Jacobian.
        return np.dot(np.dot(H.T, g), H)  # Perform unit scaling.

    def _scale_importance(self, g: np.ndarray) -> np.ndarray:
        """Scale the Fisher information matrix using importance scaling.

        Args:
            g: The Fisher information matrix.

        Returns:
            numpy.ndarray: The scaled Fisher information matrix.
        """
        importance_array = [param.importance if hasattr(param, "importance")
                            else 1 for param in self.xi]
        importance = np.diag(importance_array)
        return np.dot(g, importance)

    def _get_gradient_matrix(self) -> np.ndarray:
        """Calculate the gradient matrix.

        Returns:
            numpy.ndarray: The gradient matrix.
        """
        J = np.zeros((self.n, self.m))
        for i, parameter in enumerate(self.xi):
            old = parameter.value

            # Calculate reflectance for each model for first part of gradient.
            x1 = parameter.value = old * (1 - self.step)
            y1 = np.concatenate([reflectivity(q, model)
                                 for q, model in list(zip(self.qs,
                                                          self.models))])

            # Calculate reflectance for each model for second part of gradient.
            x2 = parameter.value = old * (1 + self.step)
            y2 = np.concatenate([reflectivity(q, model)
                                 for q, model in list(zip(self.qs,
                                                          self.models))])

            parameter.value = old  # Reset the parameter.

            J[:, i] = (y2 - y1) / (x2 - x1)  # Calculate the gradient.
        return J

    def _get_bounds(self) -> tuple[np.ndarray, np.ndarray]:
        """Get the bounds from the refnx or refl1d model.

        Returns:
            tuple: The lower and upper bounds of the parameters.
        """
        if isinstance(self.xi[0], refnx.analysis.Parameter):
            lb = np.array([param.bounds.lb for param in self.xi])
            ub = np.array([param.bounds.ub for param in self.xi])

        elif isinstance(self.xi[0], bumps.parameter.Parameter):
            lb = np.array([param.bounds.limits[0] for param in self.xi])
            ub = np.array([param.bounds.limits[1] for param in self.xi])
        # Otherwise, the sample must be invalid.
        else:
            raise RuntimeError('Invalid sample given')
        return lb, ub


def save_plot(fig, save_path, filename):
    """Saves a figure to a given directory.

    Args:
        fig (matplotlib.pyplot.Figure): figure to save.
        save_path (str): path to directory to save figure to.
        filename (str): name of file to save plot as.

    """
    # Create the directory if not present.
    if not os.path.exists(save_path):
        os.makedirs(save_path)

    file_path = os.path.join(save_path, filename + '.png')
    fig.savefig(file_path, dpi=600)<|MERGE_RESOLUTION|>--- conflicted
+++ resolved
@@ -152,7 +152,13 @@
         return fig
 
 
-class Fisher():
+def fisher(qs: list[np.ndarray],
+           xi: list[Union['refnx.analysis.Parameter',
+                          'bumps.parameter.Parameter']],
+           counts: list[int],
+           models: list[Union['refnx.reflect.ReflectModel',
+                              'refl1d.experiment.Experiment']],
+           step: float = 0.005) -> np.ndarray:
     """Calculates the Fisher information matrix for multiple `models`
     containing parameters `xi`. The model describes the experiment,
     including the sample, and is defined using `refnx` or `refl1d`. The
@@ -166,116 +172,16 @@
     "layer1" can be set to 2 using `layer1.thickness.importance = 2` or
     `layer1.thick.importance = 2` in `refnx` and `refl1d` respectively.
 
-    Attributes:
+    Args:
         qs: The Q points for each model.
         xi: The varying model parameters.
         counts: incident neutron counts corresponding to each Q value.
         models: models to calculate gradients with.
         step: step size to take when calculating gradient.
-        fisher_information: The Fisher information matrix
-        min_eigenval: The minimum eigenvalue of the Fisher information matrix
+    Returns:
+        numpy.ndarray: Fisher information matrix for given models and data.
+
     """
-<<<<<<< HEAD
-
-    def __init__(self,
-                 qs: list[np.ndarray],
-                 xi: list[Union['refnx.analysis.Parameter',
-                                'bumps.parameter.Parameter']],
-                 counts: list[int],
-                 models: list[Union['refnx.reflect.ReflectModel',
-                                    'refl1d.experiment.Experiment']],
-                 step: float = 0.005):
-        """Initialize the Fisher matrix class.
-
-        Args:
-            qs: The Q points for each model.
-            xi: The varying model parameters.
-            counts: incident neutron counts corresponding to each Q value.
-            models: models to calculate gradients with.
-            step: step size to take when calculating gradient.
-        """
-        self.qs = qs
-        self.xi = xi
-        self.counts = counts
-        self.models = models
-        self.step = step
-
-    @property
-    def fisher_information(self) -> np.ndarray:
-        """Calculate and return the Fisher information matrix.
-
-        Returns:
-            numpy.ndarray: The Fisher information matrix.
-        """
-        return self._calculate_fisher_information()
-
-    @property
-    def min_eigenval(self) -> float:
-        """Calculate and return the minimum eigenvalue of the Fisher
-        information matrix.
-
-        Returns:
-            float: The minimum eigenvalue.
-        """
-        return np.linalg.eigvalsh(self.fisher_information)[0]
-
-    @property
-    def n(self) -> int:
-        """The total number of datapoints.
-
-        Returns:
-            int: total number of datapoints.
-        """
-        return sum(len(q) for q in self.qs)
-
-    @property
-    def m(self) -> int:
-        """The total number of parameters.
-
-        Returns:
-            int: total number of parameters.
-        """
-        return len(self.xi)
-
-    def _calculate_fisher_information(self) -> np.ndarray:
-        """Calculates the Fisher information matrix using the class attributes.
-
-        Returns:
-            numpy.ndarray: The Fisher information matrix.
-        """
-        if self.n == 0:
-            return np.zeros((self.m, self.m))
-        J = self._get_gradient_matrix()
-
-        # Calculate the reflectance for each model for the given Q values.
-        r = np.concatenate([reflectivity(q, model)
-                            for q, model in list(zip(self.qs, self.models))])
-
-        # Calculate the Fisher information matrix using equations from
-        # the paper.
-        M = np.diag(np.concatenate(self.counts) / r, k=0)
-        g = np.dot(np.dot(J.T, M), J)
-
-        # Perform unit scaling if there's at least one parameter
-        if len(self.xi) >= 1:
-            g = self._scale_units(g)  # Scale by unit bounds
-            g = self._scale_importance(g)  # Scale by importance
-
-        return g
-
-    def _scale_units(self, g: np.ndarray) -> np.ndarray:
-
-        """Scale the values of the fisher information matrix for each parameter
-        from interval [lb, ub] to the interval [0, 1]
-
-        Args:
-            g: The Fisher information matrix.
-
-        Returns:
-            numpy.ndarray: The scaled Fisher information matrix.
-        """
-        lb, ub = self._get_bounds()
-=======
     n = sum(len(q) for q in qs)  # Number of data points.
     m = len(xi)  # Number of parameters.
     J = np.zeros((n, m))
@@ -331,68 +237,12 @@
             else:
                 importance_array.append(1)
         importance = np.diag(importance_array)
->>>>>>> f7692161
         H = np.diag(1 / (ub - lb))  # Get unit scaling Jacobian.
-        return np.dot(np.dot(H.T, g), H)  # Perform unit scaling.
-
-    def _scale_importance(self, g: np.ndarray) -> np.ndarray:
-        """Scale the Fisher information matrix using importance scaling.
-
-        Args:
-            g: The Fisher information matrix.
-
-        Returns:
-            numpy.ndarray: The scaled Fisher information matrix.
-        """
-        importance_array = [param.importance if hasattr(param, "importance")
-                            else 1 for param in self.xi]
-        importance = np.diag(importance_array)
-        return np.dot(g, importance)
-
-    def _get_gradient_matrix(self) -> np.ndarray:
-        """Calculate the gradient matrix.
-
-        Returns:
-            numpy.ndarray: The gradient matrix.
-        """
-        J = np.zeros((self.n, self.m))
-        for i, parameter in enumerate(self.xi):
-            old = parameter.value
-
-            # Calculate reflectance for each model for first part of gradient.
-            x1 = parameter.value = old * (1 - self.step)
-            y1 = np.concatenate([reflectivity(q, model)
-                                 for q, model in list(zip(self.qs,
-                                                          self.models))])
-
-            # Calculate reflectance for each model for second part of gradient.
-            x2 = parameter.value = old * (1 + self.step)
-            y2 = np.concatenate([reflectivity(q, model)
-                                 for q, model in list(zip(self.qs,
-                                                          self.models))])
-
-            parameter.value = old  # Reset the parameter.
-
-            J[:, i] = (y2 - y1) / (x2 - x1)  # Calculate the gradient.
-        return J
-
-    def _get_bounds(self) -> tuple[np.ndarray, np.ndarray]:
-        """Get the bounds from the refnx or refl1d model.
-
-        Returns:
-            tuple: The lower and upper bounds of the parameters.
-        """
-        if isinstance(self.xi[0], refnx.analysis.Parameter):
-            lb = np.array([param.bounds.lb for param in self.xi])
-            ub = np.array([param.bounds.ub for param in self.xi])
-
-        elif isinstance(self.xi[0], bumps.parameter.Parameter):
-            lb = np.array([param.bounds.limits[0] for param in self.xi])
-            ub = np.array([param.bounds.limits[1] for param in self.xi])
-        # Otherwise, the sample must be invalid.
-        else:
-            raise RuntimeError('Invalid sample given')
-        return lb, ub
+        g = np.dot(np.dot(H.T, g), H)  # Perform unit scaling.
+        g = np.dot(g, importance)  # Perform importance scaling.
+
+        # Return the Fisher information matrix.
+    return g
 
 
 def save_plot(fig, save_path, filename):
