--- conflicted
+++ resolved
@@ -1,6 +1,9 @@
 import os
+from typing import Union
 
 import numpy as np
+
+from collections.abc import Iterable
 
 from dynesty import NestedSampler, DynamicNestedSampler
 from dynesty import plotting as dyplot
@@ -8,6 +11,8 @@
 
 import refnx.reflect
 import refnx.analysis
+import bumps.parameter
+import bumps.fitproblem
 
 from hogben.simulate import SimulateReflectivity
 
@@ -25,6 +30,12 @@
     """
 
     def __init__(self, objective):
+        """
+        Initialise the sample given an objective to the sample
+
+        Args:
+            objective: objective to the sample
+        """
         self.objective = objective
 
         # Use log-likelihood and prior transform methods of refnx objective
@@ -99,18 +110,10 @@
         return fig
 
 
-<<<<<<< HEAD
 class Fisher():
-=======
-def fisher(qs: np.ndarray,
-           xi: list['refnx.analysis.Parameter'],
-           counts: np.ndarray,
-           models: list['refnx.reflect.ReflectModel'],
-           step: float = 0.005) -> np.ndarray:
->>>>>>> bc535d0a
     """Calculates the Fisher information matrix for multiple `models`
     containing parameters `xi`. The model describes the experiment,
-    including the sample, and is defined using `refnx`. The
+    including the sample, and is defined using `refnx` or `refl1d`. The
     lower and upper bounds of each parameter in the model are transformed
     into a standardized range from 0 to 1, which is used to calculate the
     Fisher information matrix. Each parameter in the Fisher information
@@ -118,7 +121,8 @@
     the importance parameter is set to 1 for all parameters, and can be set
     by changing the `importance` attribute of the parameter when setting up
     the model. For example the relative importance of the thickness in
-    "layer1" can be set to 2 using `layer1.thickness.importance = 2`.
+    "layer1" can be set to 2 using `layer1.thickness.importance = 2` or
+    `layer1.thick.importance = 2` in `refnx` and `refl1d` respectively.
 
     Attributes:
         qs: The Q points for each model.
@@ -129,7 +133,6 @@
         fisher_information: The Fisher information matrix
         min_eigenval: The minimum eigenvalue of the Fisher information matrix
     """
-<<<<<<< HEAD
 
     def __init__(self,
                  qs: list[np.ndarray],
@@ -200,16 +203,13 @@
         if self.n == 0:
             return np.zeros((self.m, self.m))
         J = self._get_gradient_matrix()
-
         # Calculate the reflectance for each model for the given Q values.
-        r = np.concatenate([reflectivity(q, model)
+        r = np.concatenate([SimulateReflectivity(model).reflectivity(q)
                             for q, model in list(zip(self.qs, self.models))])
-
         # Calculate the Fisher information matrix using equations from
         # the paper.
         M = np.diag(np.concatenate(self.counts) / r, k=0)
         g = np.dot(np.dot(J.T, M), J)
-
         # Perform unit scaling if there's at least one parameter
         if len(self.xi) >= 1:
             g = self._scale_units(g)  # Scale by unit bounds
@@ -229,58 +229,6 @@
             numpy.ndarray: The scaled Fisher information matrix.
         """
         lb, ub = self._get_bounds()
-=======
-    n = sum(len(q) for q in qs)  # Number of data points.
-    m = len(xi)  # Number of parameters.
-    J = np.zeros((n, m))
-
-    # There is no information if there is no data.
-    if n == 0:
-        return np.zeros((m, m))
-
-    # Calculate the gradient of model reflectivity with every model parameter
-    # for every model data point.
-    for i, parameter in enumerate(xi):
-        old = parameter.value
-
-        # Calculate reflectance for each model for first part of gradient.
-        x1 = parameter.value = old * (1 - step)
-        y1 = np.concatenate([SimulateReflectivity(model).reflectivity(q)
-                             for q, model in list(zip(qs, models))])
-
-        # Calculate reflectance for each model for second part of gradient.
-        x2 = parameter.value = old * (1 + step)
-        y2 = np.concatenate([SimulateReflectivity(model).reflectivity(q)
-                             for q, model in list(zip(qs, models))])
-
-        parameter.value = old  # Reset the parameter.
-
-        J[:, i] = (y2 - y1) / (x2 - x1)  # Calculate the gradient.
-
-    # Calculate the reflectance for each model for the given Q values.
-    r = np.concatenate([SimulateReflectivity(model).reflectivity(q)
-                        for q, model in list(zip(qs, models))])
-
-    # Calculate the Fisher information matrix using equations from the paper.
-    M = np.diag(np.concatenate(counts) / r, k=0)
-    g = np.dot(np.dot(J.T, M), J)
-
-    # If there are multiple parameters, scale each parameter's
-    # information by its bounds and "importance":
-    if len(xi) > 1:
-        lb = np.array([param.bounds.lb for param in xi])
-        ub = np.array([param.bounds.ub for param in xi])
-
-        # Scale each parameter with their specified importance,
-        # scale with one if no importance was specified.
-        importance_array = []
-        for param in xi:
-            if hasattr(param, 'importance'):
-                importance_array.append(param.importance)
-            else:
-                importance_array.append(1)
-        importance = np.diag(importance_array)
->>>>>>> bc535d0a
         H = np.diag(1 / (ub - lb))  # Get unit scaling Jacobian.
         return np.dot(np.dot(H.T, g), H)  # Perform unit scaling.
 
@@ -310,23 +258,19 @@
 
             # Calculate reflectance for each model for first part of gradient.
             x1 = parameter.value = old * (1 - self.step)
-            y1 = np.concatenate([reflectivity(q, model)
-                                 for q, model in list(zip(self.qs,
-                                                          self.models))])
+            y1 = np.concatenate([SimulateReflectivity(model).reflectivity(q)
+                                 for q, model in list(zip(self.qs, self.models))])
 
             # Calculate reflectance for each model for second part of gradient.
             x2 = parameter.value = old * (1 + self.step)
-            y2 = np.concatenate([reflectivity(q, model)
-                                 for q, model in list(zip(self.qs,
-                                                          self.models))])
-
+            y2 = np.concatenate([SimulateReflectivity(model).reflectivity(q)
+                                 for q, model in list(zip(self.qs, self.models))])
             parameter.value = old  # Reset the parameter.
-
             J[:, i] = (y2 - y1) / (x2 - x1)  # Calculate the gradient.
         return J
 
     def _get_bounds(self) -> tuple[np.ndarray, np.ndarray]:
-        """Get the bounds from the refnx or refl1d model.
+        """Get the bounds from the refnx.
 
         Returns:
             tuple: The lower and upper bounds of the parameters.
@@ -358,4 +302,14 @@
         os.makedirs(save_path)
 
     file_path = os.path.join(save_path, filename + '.png')
-    fig.savefig(file_path, dpi=600)+    fig.savefig(file_path, dpi=600)
+
+def flatten(seq):
+    for el in seq:
+        try:
+            iter(el)
+            if isinstance(el, (str, bytes)):
+                raise TypeError
+            yield from flatten(el)
+        except TypeError:
+            yield el
