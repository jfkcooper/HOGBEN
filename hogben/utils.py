import os
from typing import Union

import numpy as np

from collections.abc import Iterable

from dynesty import NestedSampler, DynamicNestedSampler
from dynesty import plotting as dyplot
from dynesty import utils as dyfunc

import refl1d.experiment
import refnx.reflect
import refnx.analysis
import bumps.parameter
import bumps.fitproblem

from hogben.simulate import SimulateReflectivity

class Sampler:
    """Contains code for running nested sampling on refnx and Refl1D models.

    Attributes:
        objective (refnx.analysis.Objective or
                   bumps.fitproblem.FitProblem): objective to sample.
        params (list): varying model parameters.
        ndim (int): number of varying model parameters.
        sampler_static (dynesty.NestedSampler): static nested sampler.
        sampler_dynamic (dynesty.DynamicNestedSampler): dynamic nested sampler.

    """

    def __init__(self, objective):
        self.objective = objective

        # Determine if the objective is from refnx or Refl1D.
        if isinstance(objective, refnx.analysis.BaseObjective):
            # Use log-likelihood and prior transform methods of refnx objective
            self.params = objective.varying_parameters()
            logl = objective.logl
            prior_transform = objective.prior_transform

        elif isinstance(objective, bumps.fitproblem.BaseFitProblem):
            # Use this class' custom log-likelihood and prior transform methods
            self.params = self.objective._parameters
            logl = self.logl_refl1d
            prior_transform = self.prior_transform_refl1d

        # Otherwise the given objective must be invalid.
        else:
            raise RuntimeError('invalid objective/fitproblem given')

        self.ndim = len(self.params)
        self.sampler_static = NestedSampler(logl, prior_transform, self.ndim)
        self.sampler_dynamic = DynamicNestedSampler(logl, prior_transform,
                                                    self.ndim)

    def logl_refl1d(self, x):
        """Calculates the log-likelihood of given parameter values `x`
           for a Refl1D FitProblem.

        Args:
            x (numpy.ndarray): parameter values to calculate likelihood of.

        Returns:
            float: log-likelihood of parameter values `x`.

        """
        self.objective.setp(x)  # Set the parameter values.
        return -self.objective.model_nllf()  # Calculate the log-likelihood.

    def prior_transform_refl1d(self, u):
        """Calculates the prior transform for a Refl1D FitProblem.

        Args:
            u (numpy.ndarray): values in interval [0,1] to be transformed.

        Returns:
            numpy.ndarray: `u` transformed to parameter space of interest.

        """
        return np.asarray([param.bounds.put01(u[i])
                           for i, param in enumerate(self.params)])

    def sample(self, verbose=True, dynamic=False):
        """Samples an Objective/FitPrffor layeroblem using nested sampling.

        Args:
            verbose (bool): whether to display sampling progress.
            dynamic (bool): whether to use static or dynamic nested sampling.

        Returns:
            matplotlib.pyplot.Figure or float: corner plot.

        """
        # Run either static or dynamic nested sampling.
        if dynamic:
            # Weighting is entirely on the posterior (0 weight on evidence).
            self.sampler_dynamic.run_nested(print_progress=verbose,
                                            wt_kwargs={'pfrac': 1.0})
            results = self.sampler_dynamic.results

        else:
            self.sampler_static.run_nested(print_progress=verbose)
            results = self.sampler_static.results

        # Calculate the parameter means.
        weights = np.exp(results.logwt - results.logz[-1])
        mean, _ = dyfunc.mean_and_cov(results.samples, weights)

        # Set the parameter values to the estimated means.
        for i, param in enumerate(self.params):
            param.value = mean[i]

        # Return the corner plot
        return self.__corner(results)

    def __corner(self, results):
        """Calculates a corner plot from given nested sampling `results`.

        Args:
            results (dynesty.results.Results): full output of a sampling run.

        Returns:
            matplotlib.pyplot.Figure: nested sampling corner plot.

        """
        # Get the corner plot from dynesty package.
        fig, _ = dyplot.cornerplot(results, color='blue', quantiles=None,
                                   show_titles=True, max_n_ticks=3,
                                   truths=np.zeros(self.ndim),
                                   truth_color='black')

        # Label the axes with parameter labels.
        axes = np.reshape(np.array(fig.get_axes()), (self.ndim, self.ndim))
        for i in range(1, self.ndim):
            for j in range(self.ndim):
                if i == self.ndim - 1:
                    axes[i, j].set_xlabel(self.params[j].name)
                if j == 0:
                    axes[i, j].set_ylabel(self.params[i].name)

        axes[self.ndim - 1, self.ndim - 1].set_xlabel(self.params[-1].name)
        return fig


class Fisher():
    """Calculates the Fisher information matrix for multiple `models`
    containing parameters `xi`. The model describes the experiment,
    including the sample, and is defined using `refnx` or `refl1d`. The
    lower and upper bounds of each parameter in the model are transformed
    into a standardized range from 0 to 1, which is used to calculate the
    Fisher information matrix. Each parameter in the Fisher information
    matrix is scaled using an importance parameter. By default,
    the importance parameter is set to 1 for all parameters, and can be set
    by changing the `importance` attribute of the parameter when setting up
    the model. For example the relative importance of the thickness in
    "layer1" can be set to 2 using `layer1.thickness.importance = 2` or
    `layer1.thick.importance = 2` in `refnx` and `refl1d` respectively.

    Attributes:
        qs: The Q points for each model.
        xi: The varying model parameters.
        counts: incident neutron counts corresponding to each Q value.
        models: models to calculate gradients with.
        step: step size to take when calculating gradient.
        fisher_information: The Fisher information matrix
        min_eigenval: The minimum eigenvalue of the Fisher information matrix
    """
<<<<<<< HEAD
    n = sum(len(q) for q in qs)  # Number of data points.
    m = len(xi)  # Number of parameters.
    J = np.zeros((n, m))

    # There is no information if there is no data.
    if n == 0:
        return np.zeros((m, m))

    # Calculate the gradient of model reflectivity with every model parameter
    # for every model data point.
    for i, parameter in enumerate(xi):
        old = parameter.value

        # Calculate reflectance for each model for first part of gradient.
        x1 = parameter.value = old * (1 - step)
        y1 = np.concatenate([SimulateReflectivity(model).reflectivity(q)
                             for q, model in list(zip(qs, models))])

        # Calculate reflectance for each model for second part of gradient.
        x2 = parameter.value = old * (1 + step)
        y2 = np.concatenate([SimulateReflectivity(model).reflectivity(q)
                             for q, model in list(zip(qs, models))])

        parameter.value = old  # Reset the parameter.

        J[:, i] = (y2 - y1) / (x2 - x1)  # Calculate the gradient.

    # Calculate the reflectance for each model for the given Q values.
    r = np.concatenate([SimulateReflectivity(model).reflectivity(q)
                        for q, model in list(zip(qs, models))])

    # Calculate the Fisher information matrix using equations from the paper.
    M = np.diag(np.concatenate(counts) / r, k=0)
    g = np.dot(np.dot(J.T, M), J)

    # If there are multiple parameters,
    # scale each parameter's information by its "importance".
    if len(xi) > 1:
        if isinstance(xi[0], refnx.analysis.Parameter):
            lb = np.array([param.bounds.lb for param in xi])
            ub = np.array([param.bounds.ub for param in xi])

        elif isinstance(xi[0], bumps.parameter.Parameter):
            lb = np.array([param.bounds.limits[0] for param in xi])
            ub = np.array([param.bounds.limits[1] for param in xi])

        # Scale each parameter with their specified importance,
        # scale with one if no importance was specified.
        importance_array = []
        for param in xi:
            if hasattr(param, 'importance'):
                importance_array.append(param.importance)
            else:
                importance_array.append(1)
        importance = np.diag(importance_array)
=======

    def __init__(self,
                 qs: list[np.ndarray],
                 xi: list[Union['refnx.analysis.Parameter',
                                'bumps.parameter.Parameter']],
                 counts: list[int],
                 models: list[Union['refnx.reflect.ReflectModel',
                                    'refl1d.experiment.Experiment']],
                 step: float = 0.005):
        """Initialize the Fisher matrix class.

        Args:
            qs: The Q points for each model.
            xi: The varying model parameters.
            counts: incident neutron counts corresponding to each Q value.
            models: models to calculate gradients with.
            step: step size to take when calculating gradient.
        """
        self.qs = qs
        self.xi = xi
        self.counts = counts
        self.models = models
        self.step = step

    @classmethod
    def from_sample(cls,
                    sample,
                    angle_times,
                    contrasts = None,
                    underlayers = None,
                    instrument = None):
        """
        Get Fisher object using a sample.
        Seperate constructor for magnetic simulation maybe? Probably depends
        on new simulate function either way.
        """

        qs, counts, models = [], [], []
        if contrasts is None:
            sim = SimulateReflectivity(sample.model, angle_times)
            data = sim.simulate()
            qs.append(data[:, 0])
            counts.append(data[:, 3])
            models.append(sample.model)
        else:
            for contrast in contrasts:
                contrast_point = (contrast + 0.56) / (6.35 + 0.56)
                sample.bkg = (2e-6 * contrast_point
                                    + 4e-6 * (1 - contrast_point)
                                    )
                sample.structure = sample._using_conditions(contrast, underlayers)
                sim = SimulateReflectivity(sample.model, angle_times)

                data = sim.simulate()
                qs.append(data[:, 0])
                counts.append(data[:, 3])
                models.append(sample.model)

        xi = sample.get_varying_parameters()
        return cls(qs, xi, counts, models)
    @property
    def fisher_information(self) -> np.ndarray:
        """Calculate and return the Fisher information matrix.

        Returns:
            numpy.ndarray: The Fisher information matrix.
        """
        return self._calculate_fisher_information()

    @property
    def min_eigenval(self) -> float:
        """Calculate and return the minimum eigenvalue of the Fisher
        information matrix.

        Returns:
            float: The minimum eigenvalue.
        """
        return np.linalg.eigvalsh(self.fisher_information)[0]

    @property
    def n(self) -> int:
        """The total number of datapoints.

        Returns:
            int: total number of datapoints.
        """
        return sum(len(q) for q in self.qs)

    @property
    def m(self) -> int:
        """The total number of parameters.

        Returns:
            int: total number of parameters.
        """
        return len(self.xi)

    def _calculate_fisher_information(self) -> np.ndarray:
        """Calculates the Fisher information matrix using the class attributes.

        Returns:
            numpy.ndarray: The Fisher information matrix.
        """
        if self.n == 0:
            return np.zeros((self.m, self.m))
        J = self._get_gradient_matrix()
        # Calculate the reflectance for each model for the given Q values.
        r = np.concatenate([SimulateReflectivity(model).reflectivity(q)
                            for q, model in list(zip(self.qs, self.models))])
        # Calculate the Fisher information matrix using equations from
        # the paper.
        M = np.diag(np.concatenate(self.counts) / r, k=0)
        g = np.dot(np.dot(J.T, M), J)

        # Perform unit scaling if there's at least one parameter
        if len(self.xi) >= 1:
            g = self._scale_units(g)  # Scale by unit bounds
            g = self._scale_importance(g)  # Scale by importance

        return g

    def _scale_units(self, g: np.ndarray) -> np.ndarray:

        """Scale the values of the fisher information matrix for each parameter
        from interval [lb, ub] to the interval [0, 1]

        Args:
            g: The Fisher information matrix.

        Returns:
            numpy.ndarray: The scaled Fisher information matrix.
        """
        lb, ub = self._get_bounds()
>>>>>>> 6a50ce71
        H = np.diag(1 / (ub - lb))  # Get unit scaling Jacobian.
        return np.dot(np.dot(H.T, g), H)  # Perform unit scaling.

    def _scale_importance(self, g: np.ndarray) -> np.ndarray:
        """Scale the Fisher information matrix using importance scaling.

        Args:
            g: The Fisher information matrix.

        Returns:
            numpy.ndarray: The scaled Fisher information matrix.
        """
        importance_array = [param.importance if hasattr(param, 'importance')
                            else 1 for param in self.xi]
        importance = np.diag(importance_array)
        return np.dot(g, importance)

    def _get_gradient_matrix(self) -> np.ndarray:
        """Calculate the gradient matrix.

        Returns:
            numpy.ndarray: The gradient matrix.
        """
        J = np.zeros((self.n, self.m))
        for i, parameter in enumerate(self.xi):
            old = parameter.value

            # Calculate reflectance for each model for first part of gradient.
            x1 = parameter.value = old * (1 - self.step)
            y1 = np.concatenate([SimulateReflectivity(model).reflectivity(q)
                                 for q, model in list(zip(self.qs, self.models))])

            # Calculate reflectance for each model for second part of gradient.
            x2 = parameter.value = old * (1 + self.step)
            y2 = np.concatenate([SimulateReflectivity(model).reflectivity(q)
                                 for q, model in list(zip(self.qs, self.models))])
            parameter.value = old  # Reset the parameter.
            J[:, i] = (y2 - y1) / (x2 - x1)  # Calculate the gradient.
        return J

    def _get_bounds(self) -> tuple[np.ndarray, np.ndarray]:
        """Get the bounds from the refnx or refl1d model.

        Returns:
            tuple: The lower and upper bounds of the parameters.
        """
        if isinstance(self.xi[0], refnx.analysis.Parameter):
            lb = np.array([param.bounds.lb for param in self.xi])
            ub = np.array([param.bounds.ub for param in self.xi])

        elif isinstance(self.xi[0], bumps.parameter.Parameter):
            lb = np.array([param.bounds.limits[0] for param in self.xi])
            ub = np.array([param.bounds.limits[1] for param in self.xi])
        # Otherwise, the sample must be invalid.
        else:
            raise RuntimeError('Invalid sample given')
        return lb, ub


def save_plot(fig, save_path, filename):
    """Saves a figure to a given directory.

    Args:
        fig (matplotlib.pyplot.Figure): figure to save.
        save_path (str): path to directory to save figure to.
        filename (str): name of file to save plot as.

    """
    # Create the directory if not present.
    if not os.path.exists(save_path):
        os.makedirs(save_path)

    file_path = os.path.join(save_path, filename + '.png')
    fig.savefig(file_path, dpi=600)

def flatten(seq):
    for el in seq:
        try:
            iter(el)
            if isinstance(el, (str, bytes)):
                raise TypeError
            yield from flatten(el)
        except TypeError:
            yield el<|MERGE_RESOLUTION|>--- conflicted
+++ resolved
@@ -167,63 +167,6 @@
         fisher_information: The Fisher information matrix
         min_eigenval: The minimum eigenvalue of the Fisher information matrix
     """
-<<<<<<< HEAD
-    n = sum(len(q) for q in qs)  # Number of data points.
-    m = len(xi)  # Number of parameters.
-    J = np.zeros((n, m))
-
-    # There is no information if there is no data.
-    if n == 0:
-        return np.zeros((m, m))
-
-    # Calculate the gradient of model reflectivity with every model parameter
-    # for every model data point.
-    for i, parameter in enumerate(xi):
-        old = parameter.value
-
-        # Calculate reflectance for each model for first part of gradient.
-        x1 = parameter.value = old * (1 - step)
-        y1 = np.concatenate([SimulateReflectivity(model).reflectivity(q)
-                             for q, model in list(zip(qs, models))])
-
-        # Calculate reflectance for each model for second part of gradient.
-        x2 = parameter.value = old * (1 + step)
-        y2 = np.concatenate([SimulateReflectivity(model).reflectivity(q)
-                             for q, model in list(zip(qs, models))])
-
-        parameter.value = old  # Reset the parameter.
-
-        J[:, i] = (y2 - y1) / (x2 - x1)  # Calculate the gradient.
-
-    # Calculate the reflectance for each model for the given Q values.
-    r = np.concatenate([SimulateReflectivity(model).reflectivity(q)
-                        for q, model in list(zip(qs, models))])
-
-    # Calculate the Fisher information matrix using equations from the paper.
-    M = np.diag(np.concatenate(counts) / r, k=0)
-    g = np.dot(np.dot(J.T, M), J)
-
-    # If there are multiple parameters,
-    # scale each parameter's information by its "importance".
-    if len(xi) > 1:
-        if isinstance(xi[0], refnx.analysis.Parameter):
-            lb = np.array([param.bounds.lb for param in xi])
-            ub = np.array([param.bounds.ub for param in xi])
-
-        elif isinstance(xi[0], bumps.parameter.Parameter):
-            lb = np.array([param.bounds.limits[0] for param in xi])
-            ub = np.array([param.bounds.limits[1] for param in xi])
-
-        # Scale each parameter with their specified importance,
-        # scale with one if no importance was specified.
-        importance_array = []
-        for param in xi:
-            if hasattr(param, 'importance'):
-                importance_array.append(param.importance)
-            else:
-                importance_array.append(1)
-        importance = np.diag(importance_array)
-=======
 
     def __init__(self,
                  qs: list[np.ndarray],
@@ -357,7 +300,6 @@
             numpy.ndarray: The scaled Fisher information matrix.
         """
         lb, ub = self._get_bounds()
->>>>>>> 6a50ce71
         H = np.diag(1 / (ub - lb))  # Get unit scaling Jacobian.
         return np.dot(np.dot(H.T, g), H)  # Perform unit scaling.
 
