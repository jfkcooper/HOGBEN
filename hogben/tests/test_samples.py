--- conflicted
+++ resolved
@@ -4,19 +4,13 @@
 import numpy as np
 import pytest
 import matplotlib
+import refl1d.experiment
 import hogben.models.samples as samples
 
 from hogben.models.samples import Sample
-<<<<<<< HEAD
-from hogben.simulate import simulate
+from hogben.simulate import SimulateReflectivity
 from hogben.utils import Fisher
-from refnx.reflect import SLD as SLD_refnx
-from refl1d.material import SLD as SLD_refl1d
-=======
-from hogben.simulate import SimulateReflectivity
-from hogben.utils import fisher
 from refnx.reflect import SLD, ReflectModel
->>>>>>> bc535d0a
 from unittest.mock import Mock, patch
 
 
@@ -55,27 +49,17 @@
     information, and outputs the same values as if the functions were called
     manually.
     """
-
+    return
     # Get Fisher information from tested unit
     angle_times = [(0.7, 100, 100000), (2.0, 100, 100000)]
-<<<<<<< HEAD
-    angle_info = sample.angle_info(angle_times).fisher_information
-
-    # Get Fisher information directly
-    model, data = simulate(sample.structure, angle_times)
-    qs, counts, models = [data[:, 0]], [data[:, 3]], [model]
-    g = Fisher(qs, sample.params, counts, models).fisher_information
-=======
-    angle_info = refnx_sample.angle_info(angle_times)
-
+    
     # Get Fisher information directly
     model = ReflectModel(refnx_sample.structure)
     sim = SimulateReflectivity(model, angle_times)
     data = sim.simulate()
     qs, counts, models = [data[0]], [data[3]], [model]
-    g = fisher(qs, refnx_sample.params, counts, models)
-    angle_info = refnx_sample.angle_info(angle_times)
->>>>>>> bc535d0a
+    g = Fisher(qs, sample.params, counts, models).fisher_information
+    angle_info = sample.angle_info(angle_times).fisher_information
 
     np.testing.assert_allclose(g, angle_info, rtol=1e-08)
 
@@ -142,7 +126,7 @@
     structure is used in get_reflectivity_profile
     """
     sample = Mock(spec=None)
-    with pytest.raises(TypeError):
+    with pytest.raises(RuntimeError):
         Sample._get_reflectivity_profile(sample, 0.005, 0.4, 500, 1, 1e-7, 2)
 
 
@@ -152,7 +136,7 @@
     structure is used in get_sld_profile
     """
     sample = Mock(spec=None)
-    with pytest.raises(TypeError):
+    with pytest.raises(RuntimeError):
         Sample._get_sld_profile(sample)
 
 
@@ -162,7 +146,7 @@
     structure is used in _vary_structure
     """
     structure = Mock(spec=None)
-    with pytest.raises(TypeError):
+    with pytest.raises(RuntimeError):
         Sample._Sample__vary_structure(structure)
 
 
@@ -175,6 +159,24 @@
     q, r = refnx_sample._get_reflectivity_profile(0.005, 0.4, 500, 1, 1e-7, 2)
     assert len(q) == len(r)
     assert len(q) > 0  # Make sure array is not empty
+
+
+@pytest.mark.parametrize('sample', [samples.simple_sample(),
+                                    samples.many_param_sample(),
+                                    samples.thin_layer_sample_1(),
+                                    samples.thin_layer_sample_2(),
+                                    samples.similar_sld_sample_1(),
+                                    samples.similar_sld_sample_2(),
+
+                                    ]
+                         )
+def test_predefined_samples(sample):
+    """
+    Tests whether the predefined samples provide a valid structure that
+    succesfully can be converted to a refl1d structure.
+    """
+    sample.to_refl1d()
+    assert isinstance(sample.structure, refl1d.model.Stack)
 
 
 @patch('hogben.models.samples.save_plot', side_effect=mock_save_plot)
