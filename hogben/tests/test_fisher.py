"""Unit tests for the methods that relate directly to the Fisher information"""

import copy

import numpy as np
import pytest
import refnx

<<<<<<< HEAD
from hogben.simulate import simulate
from hogben.utils import Fisher
from refnx.reflect import SLD as SLD_refnx
from refl1d.material import SLD as SLD_refl1d
=======
from hogben.utils import fisher
from refnx.reflect import SLD
>>>>>>> bc535d0a
from unittest.mock import Mock, patch


QS = [np.array([0.1, 0.2, 0.4, 0.6, 0.8])]
COUNTS = [np.ones(len(QS[0])) * 100]


@pytest.fixture
def refnx_model():
    """Define a bilayer sample, and return the associated refnx model"""
    # Define sample
    air = SLD(0, name='Air')
    layer1 = SLD(4, name='Layer 1')(thick=60, rough=8)
    layer2 = SLD(8, name='Layer 2')(thick=150, rough=2)
    substrate = SLD(2.047, name='Substrate')(thick=0, rough=2)
    layer1.thick.bounds = (50, 70)
    layer2.thick.bounds = (140, 160)
    layer1.rough.bounds = (7, 9)
    layer2.rough.bounds = (1, 3)
    sample = air | layer1 | layer2 | substrate
    model = refnx.reflect.ReflectModel(sample, scale=1, bkg=5e-6, dq=2)
    # Define model
    model.xi = [layer1.rough, layer2.rough, layer1.thick, layer2.thick]
    return model


@pytest.fixture
def mock_refnx_model():
    """
    Create a mock of the refnx model with a given set of parameters and their
    bounds
    """
    # Parameters described as tuples: (value, lower bound, upper bound)
    parameter_values = [
        (20, 15, 25),
        (50, 45, 55),
        (10, 7.5, 8.5),
        (2, 1.5, 2.5),
    ]

    # Fill parameter values and bounds
    parameters = [
        Mock(
            spec=refnx.analysis.Parameter,
            value=value,
            bounds=Mock(lb=lb, ub=ub),
        )
        for value, lb, ub in parameter_values
    ]
    model = Mock(spec=refnx.reflect.ReflectModel, xi=parameters)
    model.xi = parameters
    return model


def generate_reflectivity_data():
    """
    Generates predefined reflectivity.The reflectivity values are yielded
    alternatingly between two predefined lists of reflectivity values,
    simulating a change in reflectivity between two data points
    """
    r = [[1.0, 0.5, 0.4, 0.2, 0.1], [0.95, 0.45, 0.35, 0.15, 0.05]]
    while True:
        yield r[0]
        yield r[1]


def test_fisher_workflow_refnx(refnx_model):
    """
    Runs the entire fisher workflow for the refnx model, and checks that the
    corresponding results are consistent with the expected values
    """
    g = Fisher(QS, refnx_model.xi, COUNTS,
               [refnx_model]).fisher_information
    expected_fisher = [
        [5.17704306e-06, 2.24179068e-06, -5.02221954e-07, -7.91886209e-07],
        [2.24179068e-06, 1.00559528e-06, -2.09433754e-07, -3.18583142e-07],
        [-5.02221954e-07, -2.09433754e-07, 5.75647233e-08, 1.03142100e-07],
        [-7.91886209e-07, -3.18583142e-07, 1.03142100e-07, 1.99470835e-07],
    ]
    np.testing.assert_allclose(g, expected_fisher, rtol=1e-08)


<<<<<<< HEAD
def test_fisher_workflow_refl1d(refl1d_model):
    """
    Runs the entire fisher workflow for the refl1d model, and checks that the
    corresponding results are consistent with the expected values
    """
    g = Fisher(QS, refl1d_model.xi, COUNTS,
               [refl1d_model]).fisher_information
    expected_fisher = [
        [4.58294661e-06, 2.07712766e-06, -4.23068571e-07, -6.80596824e-07],
        [2.07712766e-06, 9.76175381e-07, -1.84017555e-07, -2.83513452e-07],
        [-4.23068571e-07, -1.84017555e-07, 4.51142562e-08, 8.21397190e-08],
        [-6.80596824e-07, -2.83513452e-07, 8.21397190e-08, 1.62625881e-07],
    ]
    np.testing.assert_allclose(g, expected_fisher, rtol=1e-08)


@patch('hogben.utils.reflectivity')
@pytest.mark.parametrize(
    'model_class', ('mock_refl1d_model', 'mock_refnx_model')
)
def test_fisher_analytical_values(mock_reflectivity, model_class, request):
=======
@patch('hogben.utils.SimulateReflectivity.reflectivity')
def test_fisher_analytical_values(mock_reflectivity, mock_refnx_model):
>>>>>>> bc535d0a
    """
    Tests that the values of the calculated Fisher information matrix (FIM)
    are calculated correctly when no importance scaling is given.

    The FIM is calculated using matrix multiplication given:
    g = J.T x M x J


    Where J describes the Jacobian of the reflectance with respect to the
    parameter value, and M describe the diagonal matrix of the incident count
    divided by the model reflectances. J.T describes the transpose of J.

    For this unit test the values for J and M are known:
    J = [-0.25, -0.1 , -0.5 ],
        [-0.25, -0.1 , -0.5 ],
        [-0.25, -0.1 , -0.5 ],
        [-0.25, -0.1 , -0.5 ],
        [-0.25, -0.1 , -0.5 ]

    M is given by:
    M =  [ 100.,    0.,    0.,    0.,    0.],
         [   0.,  200.,    0.,    0.,    0.],
         [   0.,    0.,  250.,    0.,    0.],
         [   0.,    0.,    0.,  500.,    0.],
         [   0.,    0.,    0.,    0., 1000.]

    Resulting in g = J.T x M x J:
    g =  [128.125,  51.25 , 256.25 ],
       [ 51.25 ,  20.5  , 102.5  ],
       [256.25 , 102.5  , 512.5  ]

    After this, the elements are scaled to the bounds of each unit. Using:
    g_scaled = H.T * g *H
    Where H is a diagonal matrix where the diagonal elements for each
    parameter are given by H_ij = 1/(upper_bound - lower_bound), resulting in:
    H = [0.1, 0. , 0. ],
       [0. , 0.1, 0. ],
       [0. , 0. , 1. ]

    Which should finally result in the FIM matrix equal to:
    g = [1.28125, 0.5125, 25.625],
        [0.5125, 0.205, 10.25],
        [25.625, 10.25, 512.5]
    """
    xi = mock_refnx_model.xi[:3]
    mock_reflectivity.side_effect = generate_reflectivity_data()
    g_correct = [
        [1.28125, 0.5125, 25.625],
        [0.5125, 0.205, 10.25],
        [25.625, 10.25, 512.5],
    ]
<<<<<<< HEAD
    g_reference = Fisher(QS, xi, COUNTS, [model]).fisher_information
=======
    g_reference = fisher(QS, xi, COUNTS, [mock_refnx_model])
>>>>>>> bc535d0a
    np.testing.assert_allclose(g_reference, g_correct, rtol=1e-08)


@patch('hogben.utils.SimulateReflectivity.reflectivity')
def test_fisher_importance_scaling(mock_reflectivity, mock_refnx_model):
    """
    Tests that the values of the calculated Fisher information matrix
    are calculated correctly when an importance scaling is applied.

    The importance scaling is applied by scaling each parameter of the FIM
    to a given importance value using g_scaled = g * importance
    Where g is the unscaled FIM, and importance is a diagonal matrix with
    the importance scaling of each parameter on the diagonals. For this unit
    test the importance matrix is equal to:
    importance = [1, 0 , 0]
                 [0, 2, 0]
                [0, 0, 3]
    Yielding a FIM where every column should be scaled by the corresponding
    diagonal in the importance matrix:
    g = [1.28125, 1.025, 76.875],
        [0.5125, 0.41, 30.75],
        [25.625, 20.5, 1537.5]
    """
    xi = mock_refnx_model.xi[:3]
    for index, param in enumerate(xi):
        param.importance = index + 1
    mock_reflectivity.side_effect = generate_reflectivity_data()
    g_correct = [
        [1.28125, 1.025, 76.875],
        [0.5125, 0.41, 30.75],
        [25.625, 20.5, 1537.5],
    ]
<<<<<<< HEAD
    g_reference = Fisher(QS, xi, COUNTS, [model]).fisher_information
=======
    g_reference = fisher(QS, xi, COUNTS, [mock_refnx_model])
>>>>>>> bc535d0a
    np.testing.assert_allclose(g_reference, g_correct, rtol=1e-08)


@pytest.mark.parametrize('step', (0.01, 0.0075, 0.0025, 0.001, 0.0001))
def test_fisher_consistent_steps(step, refnx_model):
    """
    Tests whether the Fisher information remains mostly consistent when
    changing step size using the refnx model
    """
<<<<<<< HEAD
    model = request.getfixturevalue(model_class)
    model.xi = model.xi[:1]
    g_reference = Fisher(QS, model.xi, COUNTS, [model],
                         step=0.005).fisher_information
    g_compare = Fisher(QS, model.xi, COUNTS, [model],
                       step=step).fisher_information
=======
    g_reference = fisher(QS, refnx_model.xi, COUNTS, [refnx_model], step=0.005)
    g_compare = fisher(QS, refnx_model.xi, COUNTS, [refnx_model], step=step)
>>>>>>> bc535d0a
    np.testing.assert_allclose(g_reference, g_compare, rtol=1e-02)


@patch('hogben.utils.SimulateReflectivity.reflectivity')
@pytest.mark.parametrize('model_params', (1, 2, 3, 4))
def test_fisher_shape(mock_reflectivity, model_params, refnx_model):
    """
    Tests whether the shape of the Fisher information matrix remains
     correct when changing the amount of parameters
    """
    xi = refnx_model.xi[:model_params]

    mock_reflectivity.side_effect = generate_reflectivity_data()

    expected_shape = (model_params, model_params)
<<<<<<< HEAD
    g = Fisher(QS, xi, COUNTS, [model]).fisher_information
=======
    g = fisher(QS, xi, COUNTS, [refnx_model])
>>>>>>> bc535d0a
    np.testing.assert_array_equal(g.shape, expected_shape)


@patch('hogben.utils.SimulateReflectivity.reflectivity')
@pytest.mark.parametrize(
    'qs',
    (
        np.arange(0.001, 1.0, 0.25),
        np.arange(0.001, 1.0, 0.10),
        np.arange(0.001, 1.0, 0.05),
        np.arange(0.001, 1.0, 0.01),
    ),
)
def test_fisher_diagonal_non_negative(mock_reflectivity, qs, mock_refnx_model):
    """Tests whether the diagonal values in the Fisher information matrix
    are all zero or greater"""
<<<<<<< HEAD
    model = request.getfixturevalue(model_class)
    mock_reflectivity.side_effect = (np.random.rand(len(qs)) for _ in range(
        19))
    counts = [np.ones(len(qs)) * 100]
    g = Fisher([qs], model.xi, counts, [model]).fisher_information
=======
    mock_reflectivity.side_effect = (np.random.rand(len(qs)) for _ in range(9))
    counts = [np.ones(len(qs)) * 100]
    g = fisher([qs], mock_refnx_model.xi, counts, [mock_refnx_model])
>>>>>>> bc535d0a
    assert np.all(np.diag(g)) >= 0


@pytest.mark.parametrize('model_params', (1, 2, 3, 4))
def test_fisher_no_data(model_params, mock_refnx_model):
    """Tests whether a model with zero data points properly returns an empty
    matrix of the correct shape"""
<<<<<<< HEAD
    model = request.getfixturevalue(model_class)
    xi = model.xi[:model_params]
    g = Fisher([], xi, COUNTS, [model]).fisher_information
=======
    xi = mock_refnx_model.xi[:model_params]
    g = fisher([], xi, COUNTS, [mock_refnx_model])
>>>>>>> bc535d0a
    np.testing.assert_equal(g, np.zeros((len(xi), len(xi))))


@patch('hogben.utils.SimulateReflectivity.reflectivity')
def test_fisher_no_parameters(mock_reflectivity, mock_refnx_model):
    """Tests whether a model without any parameters properly returns a
    zero array"""
    mock_reflectivity.side_effect = generate_reflectivity_data()
<<<<<<< HEAD
    g = Fisher(QS, [], COUNTS, [model]).fisher_information
=======
    g = fisher(QS, [], COUNTS, [mock_refnx_model])
>>>>>>> bc535d0a
    np.testing.assert_equal(g.shape, (0, 0))


def test_fisher_doubling_with_two_identical_models(refnx_model):
    """
    Tests that using two identical models with the same q-points and counts
    correctly doubles the values on the elements in the Fisher information
    matrix
    """
<<<<<<< HEAD
    model = request.getfixturevalue(model_class)
    g_single = Fisher(QS, model.xi, COUNTS, [model],
                      0.005).fisher_information

    counts = [COUNTS[0], COUNTS[0]]
    qs = [QS[0], QS[0]]
    g_double = Fisher(qs, model.xi, counts, [model, model],
                      0.005).fisher_information
=======
    g_single = fisher(QS, refnx_model.xi, COUNTS, [refnx_model], 0.005)

    counts = [COUNTS[0], COUNTS[0]]
    qs = [QS[0], QS[0]]
    g_double = fisher(qs, refnx_model.xi, counts,
                      [refnx_model, refnx_model], 0.005)
>>>>>>> bc535d0a
    np.testing.assert_allclose(g_double, g_single * 2, rtol=1e-08)


def test_multiple_models_shape(refnx_model):
    """
    Tests that shape of the Fisher information matrix is equal to the total
    sum of parameters over all models.
    """
    model_2 = copy.deepcopy(refnx_model)
    model_2.xi = model_2.xi[:-1]
    xi = refnx_model.xi + model_2.xi
    xi_length = len(refnx_model.xi) + len(model_2.xi)
    counts = [COUNTS[0], COUNTS[0]]
    qs = [QS[0], QS[0]]
<<<<<<< HEAD
    g_double = Fisher(qs, xi, counts, [model, model_2],
                      0.005).fisher_information
=======
    g_double = fisher(qs, xi, counts, [refnx_model, model_2], 0.005)
>>>>>>> bc535d0a
    np.testing.assert_equal(g_double.shape, (xi_length, xi_length))<|MERGE_RESOLUTION|>--- conflicted
+++ resolved
@@ -6,24 +6,16 @@
 import pytest
 import refnx
 
-<<<<<<< HEAD
-from hogben.simulate import simulate
 from hogben.utils import Fisher
-from refnx.reflect import SLD as SLD_refnx
-from refl1d.material import SLD as SLD_refl1d
-=======
-from hogben.utils import fisher
 from refnx.reflect import SLD
->>>>>>> bc535d0a
 from unittest.mock import Mock, patch
 
 
 QS = [np.array([0.1, 0.2, 0.4, 0.6, 0.8])]
 COUNTS = [np.ones(len(QS[0])) * 100]
 
-
 @pytest.fixture
-def refnx_model():
+def model():
     """Define a bilayer sample, and return the associated refnx model"""
     # Define sample
     air = SLD(0, name='Air')
@@ -42,7 +34,7 @@
 
 
 @pytest.fixture
-def mock_refnx_model():
+def mock_model():
     """
     Create a mock of the refnx model with a given set of parameters and their
     bounds
@@ -81,13 +73,13 @@
         yield r[1]
 
 
-def test_fisher_workflow_refnx(refnx_model):
+def test_fisher_workflow(model):
     """
     Runs the entire fisher workflow for the refnx model, and checks that the
     corresponding results are consistent with the expected values
     """
-    g = Fisher(QS, refnx_model.xi, COUNTS,
-               [refnx_model]).fisher_information
+    g = Fisher(QS, model.xi, COUNTS,
+               [model]).fisher_information
     expected_fisher = [
         [5.17704306e-06, 2.24179068e-06, -5.02221954e-07, -7.91886209e-07],
         [2.24179068e-06, 1.00559528e-06, -2.09433754e-07, -3.18583142e-07],
@@ -97,32 +89,8 @@
     np.testing.assert_allclose(g, expected_fisher, rtol=1e-08)
 
 
-<<<<<<< HEAD
-def test_fisher_workflow_refl1d(refl1d_model):
-    """
-    Runs the entire fisher workflow for the refl1d model, and checks that the
-    corresponding results are consistent with the expected values
-    """
-    g = Fisher(QS, refl1d_model.xi, COUNTS,
-               [refl1d_model]).fisher_information
-    expected_fisher = [
-        [4.58294661e-06, 2.07712766e-06, -4.23068571e-07, -6.80596824e-07],
-        [2.07712766e-06, 9.76175381e-07, -1.84017555e-07, -2.83513452e-07],
-        [-4.23068571e-07, -1.84017555e-07, 4.51142562e-08, 8.21397190e-08],
-        [-6.80596824e-07, -2.83513452e-07, 8.21397190e-08, 1.62625881e-07],
-    ]
-    np.testing.assert_allclose(g, expected_fisher, rtol=1e-08)
-
-
-@patch('hogben.utils.reflectivity')
-@pytest.mark.parametrize(
-    'model_class', ('mock_refl1d_model', 'mock_refnx_model')
-)
-def test_fisher_analytical_values(mock_reflectivity, model_class, request):
-=======
-@patch('hogben.utils.SimulateReflectivity.reflectivity')
-def test_fisher_analytical_values(mock_reflectivity, mock_refnx_model):
->>>>>>> bc535d0a
+@patch('hogben.utils.SimulateReflectivity.reflectivity')
+def test_fisher_analytical_values(mock_reflectivity, mock_model):
     """
     Tests that the values of the calculated Fisher information matrix (FIM)
     are calculated correctly when no importance scaling is given.
@@ -142,7 +110,7 @@
         [-0.25, -0.1 , -0.5 ],
         [-0.25, -0.1 , -0.5 ]
 
-    M is given by:
+    M is given by by:
     M =  [ 100.,    0.,    0.,    0.,    0.],
          [   0.,  200.,    0.,    0.,    0.],
          [   0.,    0.,  250.,    0.,    0.],
@@ -167,23 +135,20 @@
         [0.5125, 0.205, 10.25],
         [25.625, 10.25, 512.5]
     """
-    xi = mock_refnx_model.xi[:3]
+    xi = mock_model.xi[:3]
     mock_reflectivity.side_effect = generate_reflectivity_data()
     g_correct = [
         [1.28125, 0.5125, 25.625],
         [0.5125, 0.205, 10.25],
         [25.625, 10.25, 512.5],
     ]
-<<<<<<< HEAD
-    g_reference = Fisher(QS, xi, COUNTS, [model]).fisher_information
-=======
-    g_reference = fisher(QS, xi, COUNTS, [mock_refnx_model])
->>>>>>> bc535d0a
+
+    g_reference = Fisher(QS, xi, COUNTS, [mock_model]).fisher_information
     np.testing.assert_allclose(g_reference, g_correct, rtol=1e-08)
 
 
 @patch('hogben.utils.SimulateReflectivity.reflectivity')
-def test_fisher_importance_scaling(mock_reflectivity, mock_refnx_model):
+def test_fisher_importance_scaling(mock_reflectivity, mock_model):
     """
     Tests that the values of the calculated Fisher information matrix
     are calculated correctly when an importance scaling is applied.
@@ -202,7 +167,7 @@
         [0.5125, 0.41, 30.75],
         [25.625, 20.5, 1537.5]
     """
-    xi = mock_refnx_model.xi[:3]
+    xi = mock_model.xi[:3]
     for index, param in enumerate(xi):
         param.importance = index + 1
     mock_reflectivity.side_effect = generate_reflectivity_data()
@@ -211,51 +176,38 @@
         [0.5125, 0.41, 30.75],
         [25.625, 20.5, 1537.5],
     ]
-<<<<<<< HEAD
-    g_reference = Fisher(QS, xi, COUNTS, [model]).fisher_information
-=======
-    g_reference = fisher(QS, xi, COUNTS, [mock_refnx_model])
->>>>>>> bc535d0a
+    g_reference = Fisher(QS, xi, COUNTS, [mock_model]).fisher_information
     np.testing.assert_allclose(g_reference, g_correct, rtol=1e-08)
 
 
 @pytest.mark.parametrize('step', (0.01, 0.0075, 0.0025, 0.001, 0.0001))
-def test_fisher_consistent_steps(step, refnx_model):
+def test_fisher_consistent_steps(step, model):
     """
     Tests whether the Fisher information remains mostly consistent when
     changing step size using the refnx model
     """
-<<<<<<< HEAD
-    model = request.getfixturevalue(model_class)
     model.xi = model.xi[:1]
     g_reference = Fisher(QS, model.xi, COUNTS, [model],
                          step=0.005).fisher_information
     g_compare = Fisher(QS, model.xi, COUNTS, [model],
                        step=step).fisher_information
-=======
-    g_reference = fisher(QS, refnx_model.xi, COUNTS, [refnx_model], step=0.005)
-    g_compare = fisher(QS, refnx_model.xi, COUNTS, [refnx_model], step=step)
->>>>>>> bc535d0a
     np.testing.assert_allclose(g_reference, g_compare, rtol=1e-02)
 
 
 @patch('hogben.utils.SimulateReflectivity.reflectivity')
 @pytest.mark.parametrize('model_params', (1, 2, 3, 4))
-def test_fisher_shape(mock_reflectivity, model_params, refnx_model):
+def test_fisher_shape(mock_reflectivity, model_params, mock_model):
     """
     Tests whether the shape of the Fisher information matrix remains
      correct when changing the amount of parameters
     """
-    xi = refnx_model.xi[:model_params]
+    xi = mock_model.xi[:model_params]
 
     mock_reflectivity.side_effect = generate_reflectivity_data()
 
     expected_shape = (model_params, model_params)
-<<<<<<< HEAD
-    g = Fisher(QS, xi, COUNTS, [model]).fisher_information
-=======
-    g = fisher(QS, xi, COUNTS, [refnx_model])
->>>>>>> bc535d0a
+
+    g = Fisher(QS, xi, COUNTS, [mock_model]).fisher_information
     np.testing.assert_array_equal(g.shape, expected_shape)
 
 
@@ -269,92 +221,56 @@
         np.arange(0.001, 1.0, 0.01),
     ),
 )
-def test_fisher_diagonal_non_negative(mock_reflectivity, qs, mock_refnx_model):
+def test_fisher_diagonal_non_negative(mock_reflectivity,
+                                      qs, mock_model):
     """Tests whether the diagonal values in the Fisher information matrix
     are all zero or greater"""
-<<<<<<< HEAD
-    model = request.getfixturevalue(model_class)
-    mock_reflectivity.side_effect = (np.random.rand(len(qs)) for _ in range(
-        19))
-    counts = [np.ones(len(qs)) * 100]
-    g = Fisher([qs], model.xi, counts, [model]).fisher_information
-=======
     mock_reflectivity.side_effect = (np.random.rand(len(qs)) for _ in range(9))
     counts = [np.ones(len(qs)) * 100]
-    g = fisher([qs], mock_refnx_model.xi, counts, [mock_refnx_model])
->>>>>>> bc535d0a
+    g = Fisher([qs], mock_model.xi, counts, [mock_model]).fisher_information
     assert np.all(np.diag(g)) >= 0
 
-
 @pytest.mark.parametrize('model_params', (1, 2, 3, 4))
-def test_fisher_no_data(model_params, mock_refnx_model):
+def test_fisher_no_data(model_params, mock_model):
     """Tests whether a model with zero data points properly returns an empty
     matrix of the correct shape"""
-<<<<<<< HEAD
-    model = request.getfixturevalue(model_class)
-    xi = model.xi[:model_params]
-    g = Fisher([], xi, COUNTS, [model]).fisher_information
-=======
-    xi = mock_refnx_model.xi[:model_params]
-    g = fisher([], xi, COUNTS, [mock_refnx_model])
->>>>>>> bc535d0a
+    xi = mock_model.xi[:model_params]
+    g = Fisher([], xi, COUNTS, [mock_model]).fisher_information
     np.testing.assert_equal(g, np.zeros((len(xi), len(xi))))
 
-
-@patch('hogben.utils.SimulateReflectivity.reflectivity')
-def test_fisher_no_parameters(mock_reflectivity, mock_refnx_model):
+@patch('hogben.utils.SimulateReflectivity.reflectivity')
+def test_fisher_no_parameters(mock_reflectivity, mock_model):
     """Tests whether a model without any parameters properly returns a
     zero array"""
     mock_reflectivity.side_effect = generate_reflectivity_data()
-<<<<<<< HEAD
     g = Fisher(QS, [], COUNTS, [model]).fisher_information
-=======
-    g = fisher(QS, [], COUNTS, [mock_refnx_model])
->>>>>>> bc535d0a
     np.testing.assert_equal(g.shape, (0, 0))
 
-
-def test_fisher_doubling_with_two_identical_models(refnx_model):
+def test_fisher_doubling_with_two_identical_models(model):
     """
     Tests that using two identical models with the same q-points and counts
     correctly doubles the values on the elements in the Fisher information
     matrix
     """
-<<<<<<< HEAD
-    model = request.getfixturevalue(model_class)
     g_single = Fisher(QS, model.xi, COUNTS, [model],
                       0.005).fisher_information
-
     counts = [COUNTS[0], COUNTS[0]]
     qs = [QS[0], QS[0]]
     g_double = Fisher(qs, model.xi, counts, [model, model],
                       0.005).fisher_information
-=======
-    g_single = fisher(QS, refnx_model.xi, COUNTS, [refnx_model], 0.005)
-
+    np.testing.assert_allclose(g_double, g_single * 2, rtol=1e-08)
+
+def test_multiple_models_shape(model):
+    """
+    Tests that shape of the Fisher information matrix is equal to the total
+    sum of parameters over all models.
+    """
+    model_2 = copy.deepcopy(model)
+    model_2.xi = model_2.xi[:-1]
+    xi = model.xi + model_2.xi
+    xi_length = len(model.xi) + len(model_2.xi)
     counts = [COUNTS[0], COUNTS[0]]
     qs = [QS[0], QS[0]]
-    g_double = fisher(qs, refnx_model.xi, counts,
-                      [refnx_model, refnx_model], 0.005)
->>>>>>> bc535d0a
-    np.testing.assert_allclose(g_double, g_single * 2, rtol=1e-08)
-
-
-def test_multiple_models_shape(refnx_model):
-    """
-    Tests that shape of the Fisher information matrix is equal to the total
-    sum of parameters over all models.
-    """
-    model_2 = copy.deepcopy(refnx_model)
-    model_2.xi = model_2.xi[:-1]
-    xi = refnx_model.xi + model_2.xi
-    xi_length = len(refnx_model.xi) + len(model_2.xi)
-    counts = [COUNTS[0], COUNTS[0]]
-    qs = [QS[0], QS[0]]
-<<<<<<< HEAD
     g_double = Fisher(qs, xi, counts, [model, model_2],
                       0.005).fisher_information
-=======
-    g_double = fisher(qs, xi, counts, [refnx_model, model_2], 0.005)
->>>>>>> bc535d0a
-    np.testing.assert_equal(g_double.shape, (xi_length, xi_length))+    np.testing.assert_equal(g_double.shape, (xi_length, xi_length))
