--- conflicted
+++ resolved
@@ -8,13 +8,9 @@
 import refnx
 import refl1d.experiment
 
-<<<<<<< HEAD
-from hogben.simulate import simulate
+from hogben.simulate import SimulateReflectivity as simulate
 from hogben.utils import Fisher
-=======
-from hogben.simulate import SimulateReflectivity as simulate
-from hogben.utils import fisher
->>>>>>> 6410bb93
+
 from refnx.reflect import SLD as SLD_refnx
 from refl1d.material import SLD as SLD_refl1d
 from unittest.mock import Mock, patch
@@ -151,32 +147,9 @@
     np.testing.assert_allclose(g, expected_fisher, rtol=1e-08)
 
 
-<<<<<<< HEAD
-def test_fisher_workflow_refl1d(refl1d_model):
-    """
-    Runs the entire fisher workflow for the refl1d model, and checks that the
-    corresponding results are consistent with the expected values
-    """
-    g = Fisher(QS, refl1d_model.xi, COUNTS,
-               [refl1d_model]).fisher_information
-    expected_fisher = [
-        [4.58294661e-06, 2.07712766e-06, -4.23068571e-07, -6.80596824e-07],
-        [2.07712766e-06, 9.76175381e-07, -1.84017555e-07, -2.83513452e-07],
-        [-4.23068571e-07, -1.84017555e-07, 4.51142562e-08, 8.21397190e-08],
-        [-6.80596824e-07, -2.83513452e-07, 8.21397190e-08, 1.62625881e-07],
-    ]
-    np.testing.assert_allclose(g, expected_fisher, rtol=1e-08)
-
-
-@patch('hogben.utils.reflectivity')
-@pytest.mark.parametrize(
-    'model_class', ('mock_refl1d_model', 'mock_refnx_model')
-)
-def test_fisher_analytical_values(mock_reflectivity, model_class, request):
-=======
+
 @patch('hogben.utils.SimulateReflectivity.reflectivity')
 def test_fisher_analytical_values(mock_reflectivity, mock_refnx_model):
->>>>>>> 6410bb93
     """
     Tests that the values of the calculated Fisher information matrix (FIM)
     are calculated correctly when no importance scaling is given.
@@ -273,18 +246,12 @@
     Tests whether the Fisher information remains mostly consistent when
     changing step size using the refnx model
     """
-<<<<<<< HEAD
-    model = request.getfixturevalue(model_class)
+    model = refnx_model
     model.xi = model.xi[:1]
     g_reference = Fisher(QS, model.xi, COUNTS, [model],
                          step=0.005).fisher_information
     g_compare = Fisher(QS, model.xi, COUNTS, [model],
                        step=step).fisher_information
-=======
-    model = refnx_model
-    g_reference = fisher(QS, model.xi, COUNTS, [model], step=0.005)
-    g_compare = fisher(QS, model.xi, COUNTS, [model], step=step)
->>>>>>> 6410bb93
     np.testing.assert_allclose(g_reference, g_compare, rtol=1e-02)
 
 
@@ -315,19 +282,12 @@
         np.arange(0.001, 1.0, 0.01),
     ),
 )
-def test_fisher_diagonal_non_negative(
-    mock_reflectivity, qs, mock_refnx_model
-):
+def test_fisher_diagonal_non_negative(mock_reflectivity,
+                                      qs, mock_refnx_model):
     """Tests whether the diagonal values in the Fisher information matrix
     are all zero or greater"""
-<<<<<<< HEAD
-    model = request.getfixturevalue(model_class)
-    mock_reflectivity.side_effect = (np.random.rand(len(qs)) for _ in range(
-        19))
-=======
     model = mock_refnx_model
     mock_reflectivity.side_effect = (np.random.rand(len(qs)) for _ in range(9))
->>>>>>> 6410bb93
     counts = [np.ones(len(qs)) * 100]
     g = Fisher([qs], model.xi, counts, [model]).fisher_information
     assert np.all(np.diag(g)) >= 0
@@ -359,14 +319,9 @@
     correctly doubles the values on the elements in the Fisher information
     matrix
     """
-<<<<<<< HEAD
-    model = request.getfixturevalue(model_class)
+    model = refnx_model
     g_single = Fisher(QS, model.xi, COUNTS, [model],
                       0.005).fisher_information
-=======
-    model = refnx_model
-    g_single = fisher(QS, model.xi, COUNTS, [model], 0.005)
->>>>>>> 6410bb93
 
     counts = [COUNTS[0], COUNTS[0]]
     qs = [QS[0], QS[0]]
